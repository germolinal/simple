/*
MIT License
Copyright (c)  Germán Molina
Permission is hereby granted, free of charge, to any person obtaining a copy
of this software and associated documentation files (the "Software"), to deal
in the Software without restriction, including without limitation the rights
to use, copy, modify, merge, publish, distribute, sublicense, and/or sell
copies of the Software, and to permit persons to whom the Software is
furnished to do so, subject to the following conditions:
The above copyright notice and this permission notice shall be included in all
copies or substantial portions of the Software.
THE SOFTWARE IS PROVIDED "AS IS", WITHOUT WARRANTY OF ANY KIND, EXPRESS OR
IMPLIED, INCLUDING BUT NOT LIMITED TO THE WARRANTIES OF MERCHANTABILITY,
FITNESS FOR A PARTICULAR PURPOSE AND NONINFRINGEMENT. IN NO EVENT SHALL THE
AUTHORS OR COPYRIGHT HOLDERS BE LIABLE FOR ANY CLAIM, DAMAGES OR OTHER
LIABILITY, WHETHER IN AN ACTION OF CONTRACT, TORT OR OTHERWISE, ARISING FROM,
OUT OF OR IN CONNECTION WITH THE SOFTWARE OR THE USE OR OTHER DEALINGS IN THE
SOFTWARE.
*/
use crate::error_msgs::print_warning_no_module;
use crate::scanner::SimpleScanner;
use crate::simulation_state_element::SimulationStateElement;
use crate::{hvac::*, Boundary, FenestrationType, SolarOptions, SurfaceType};
use crate::{Float, SiteDetails};
use crate::{Object, SurfaceTrait};
use crate::{Output, SimulationStateHeader};
use serde::{self, de::Visitor};
use serde::{Deserialize, Serialize};
use std::collections::HashMap;
use std::fmt::Display;
use std::fs::{self, File};
use std::io::prelude::*;

use std::path::Path;
use std::sync::Arc;

use crate::{Building, Construction, Fenestration, Luminaire, Material, Space, Substance, Surface};

/// A structure describing a set of built-environment objects.
///
/// It can be a bunch of zones all in the same building (e.g., a house, a hotel)
/// or it can be a bunch of zones in different buildings.
#[derive(Debug, Clone, Serialize)]
#[serde(deny_unknown_fields)]
pub struct Model {
    /// The [`Building`]s in the model
    pub buildings: Vec<Arc<Building>>,

    /// The [`Construction`]s in the model
    pub constructions: Vec<Arc<Construction>>,

    /// The windows and doors in the surface    
    pub fenestrations: Vec<Arc<Fenestration>>,

    /// The Heating/Cooling devices in the space
    pub hvacs: Vec<HVAC>,

    /// Luminaires
    pub luminaires: Vec<Arc<Luminaire>>,

    /// The [`Material`]s in the model
    pub materials: Vec<Arc<Material>>,

    /// The name of the model.
    #[serde(skip_serializing_if = "Option::is_none")]
    pub name: Option<String>,

    /// The furniture and appliances in the property
    pub objects: Vec<Object>,

    /// The requested outputs
    ///
    /// These aren't checked too much while parsing, but after
    /// building the model. This allows asking for data that
    /// is missing (e.g., asking for temperature in node 192)
    pub outputs: Vec<Output>,

    /// Some information about the site in which the building(s) are located
    #[serde(skip_serializing_if = "Option::is_none")]
    pub site_details: Option<SiteDetails>,

    /// The options for the Solar calculations
    #[serde(skip_serializing_if = "Option::is_none")]
    pub solar_options: Option<SolarOptions>,

    /// The [`Space`]s in the model
    pub spaces: Vec<Arc<Space>>,

    /// The [`Surface`]s in the model
    pub surfaces: Vec<Arc<Surface>>,

    /// The [`Substance`]s in the model
    pub substances: Vec<Substance>,

    /// Serde
    #[serde(skip)]
    simulation_state: Option<SimulationStateHeader>,
}

impl std::fmt::Display for Model {
    fn fmt(&self, f: &mut std::fmt::Formatter<'_>) -> std::fmt::Result {
        for b in self.buildings.iter() {
            write!(f, "Building {}", b)?;
        }

        for b in self.constructions.iter() {
            write!(f, "Construction {}", b)?;
        }

        for b in self.fenestrations.iter() {
            write!(f, "Fenestration {}", b)?;
        }

        for b in self.hvacs.iter() {
            write!(f, "HVAC {}", b)?;
        }

        for b in self.luminaires.iter() {
            write!(f, "Luminaire {}", b)?;
        }

        for b in self.materials.iter() {
            write!(f, "Material {}", b)?;
        }

        for b in self.objects.iter() {
            write!(f, "Object {}", b)?;
        }

        for b in self.outputs.iter() {
            write!(f, "Output {}\n\n", b)?;
        }

        if let Some(s) = self.site_details.as_ref() {
            write!(f, "SiteDetails {}", s)?;
        }

        for b in self.substances.iter() {
            write!(f, "Substance {}", b)?;
        }

        for b in self.spaces.iter() {
            write!(f, "Space {}", b)?;
        }

        for b in self.surfaces.iter() {
            write!(f, "Surface {}", b)?;
        }

        Ok(())
    }
}
impl std::default::Default for Model {
    fn default() -> Self {
        Self {
            name: None,
            buildings: Vec::default(),
            fenestrations: Vec::default(),
            constructions: Vec::default(),
            hvacs: Vec::default(),
            luminaires: Vec::default(),
            materials: Vec::default(),
            objects: Vec::default(),
            outputs: Vec::default(),
            site_details: None,
            solar_options: None,
            spaces: Vec::default(),
            surfaces: Vec::default(),
            substances: Vec::default(),
            simulation_state: Some(SimulationStateHeader::new()), // yeah... this is the only field that defaults to a non-default value.
        }
    }
}

struct SimpleModelVisitor {}

impl<'de> Visitor<'de> for SimpleModelVisitor {
    type Value = Model;

    fn expecting(&self, formatter: &mut std::fmt::Formatter) -> std::fmt::Result {
        formatter.write_str("Could not parse Model from JSON")
    }

    fn visit_map<A>(self, mut map: A) -> Result<Self::Value, A::Error>
    where
        A: serde::de::MapAccess<'de>,
    {
        let mut model = Model::default();

        while let Some(key) = map.next_key::<&[u8]>()? {
            match key {
                b"buildings" => {
                    let objs: Vec<Building> = map.next_value()?;
                    for o in objs.into_iter() {
                        model.add_building(o);
                    }
                }
                b"constructions" => {
                    let objs: Vec<Construction> = map.next_value()?;
                    for o in objs.into_iter() {
                        model.add_construction(o);
                    }
                }
                b"fenestrations" => {
                    let objs: Vec<Fenestration> = map.next_value()?;
                    for o in objs.into_iter() {
                        model
                            .add_fenestration(o)
                            .map_err(serde::de::Error::custom)?;
                    }
                }
                b"hvacs" => {
                    let objs: Vec<HVAC> = map.next_value()?;
                    for o in objs.into_iter() {
                        model.add_hvac(o).map_err(serde::de::Error::custom)?;
                    }
                }
                b"luminaires" => {
                    let objs: Vec<Luminaire> = map.next_value()?;
                    for o in objs.into_iter() {
                        model.add_luminaire(o).map_err(serde::de::Error::custom)?;
                    }
                }
                b"materials" => {
                    let objs: Vec<Material> = map.next_value()?;
                    for o in objs.into_iter() {
                        model.add_material(o);
                    }
                }
                b"name" => {
                    model.name = map.next_value()?;
                }
                b"objects" => {
                    let objs: Vec<Object> = map.next_value()?;
                    for o in objs.into_iter() {
                        // model.add_object(o).map_err(serde::de::Error::custom)?;
                        model.objects.push(o);
                    }
                }
                b"outputs" => {
                    let objs: Vec<Output> = map.next_value()?;
                    for o in objs.into_iter() {
                        model.outputs.push(o);
                    }
                }
                b"site_details" => {
                    model.site_details = map.next_value()?;
                }
                b"solar_options" => {
                    model.solar_options = map.next_value()?;
                }
                b"spaces" => {
                    let objs: Vec<Space> = map.next_value()?;
                    for o in objs.into_iter() {
                        model.add_space(o);
                    }
                }
                b"surfaces" => {
                    let objs: Vec<Surface> = map.next_value()?;
                    for o in objs.into_iter() {
                        // model.add_surface(o).map_err(serde::de::Error::custom)?;
                        model.surfaces.push(Arc::new(o));
                    }
                }
                b"substances" => {
                    let objs: Vec<Substance> = map.next_value()?;
                    for o in objs.into_iter() {
                        model.add_substance(o);
                    }
                }
                _ => {
                    let k = std::str::from_utf8(key).map_err(serde::de::Error::custom)?;
                    Err(format!("Field '{}' in model is not serialized", k))
                        .map_err(serde::de::Error::custom)?;
                }
            }
        }

        Ok(model)
    }
}

impl<'de> Deserialize<'de> for Model {
    fn deserialize<D>(deserializer: D) -> Result<Self, D::Error>
    where
        D: serde::Deserializer<'de>,
    {
        deserializer.deserialize_map(SimpleModelVisitor {})
    }
}

impl Model {
    /// Gets the (lat,lon, stdmer) tuple in degrees. If either `site_details` is not there,
    /// or if any of the `latitude`, `longitude`, or `standard_meridian`
    /// in the `site_details` aren't there,
    /// it returns None.
    ///
    /// ```rust
    /// use model::Model;
    ///
    /// // Successful workflow
    ///
    /// let json_str = r#"{
    ///     "site_details": {
    ///         "latitude": 1.2,
    ///         "longitude" : 5.21,
    ///         "standard_meridian": 123.0
    ///     }
    /// }"#;
    ///
    /// let (model, header) = Model::from_json(&json_str).unwrap();
    /// assert_eq!(Some((1.2, 5.21, 123.0)), model.geolocation());         
    /// ```
    pub fn geolocation(&self) -> Option<(Float, Float, Float)> {
        if let Some(site) = &self.site_details {
            let lat = site.latitude();
            let lon = site.longitude();
            let stdmer = site.standard_meridian();
            if let (Ok(lat), Ok(lon), Ok(stdmer)) = (lat, lon, stdmer) {
                return Some((*lat, *lon, *stdmer));
            }
            return None;
        }
        None
    }

    /// Prints the model into a file called `filename`.
    pub fn print_to_file(&self, filename: &str) -> Result<(), String> {
        let mut file = File::create(filename).map_err(|e| format!("{}", e))?;
        file.write_all(self.to_string().as_bytes())
            .map_err(|e| format!("{}", e))?;
        Ok(())
    }

    /// Prints the model into a file called 'filename' in JSON format
    pub fn print_to_json_file(&self, filename: &str) -> Result<(), String> {
        let mut file = File::create(filename).map_err(|e| e.to_string())?;
        // Write a &str in the file (ignoring the result).
        writeln!(
            &mut file,
            "{}",
            serde_json::to_string(self).map_err(|e| e.to_string())?
        )
        .map_err(|e| e.to_string())?;
        Ok(())
    }

    /// Adds an element and default value to the model's [`SimulationStateHeader`]. Returns an error
    /// if the state has been taken already
    fn push_to_state(&mut self, e: SimulationStateElement, v: Float) -> Result<usize, String> {
        match &mut self.simulation_state {
            Some(s) => Ok(s.push(e, v)?),
            None => Err(
                "Cannot add this object tot he model because it no longer has a state".to_string(),
            ),
        }
    }

    /// Takes the [`SimulationStateHeader`] from the model.
    ///
    /// This state will very likely be incomplete, as it will only contain the
    /// elements added during the creation of the model. That is to say, only
    /// operational state (e.g., how open a [`Fenestration`] or whether an [`HVAC`]
    /// is on or not.)
    ///
    /// ```rust
    /// use model::{Model, hvac::ElectricHeater};
    ///
    /// let mut model = Model::default();
    /// let heater = ElectricHeater::new("Bedrooms heater");
    ///
    /// // Wrap the ElectricHeater in an enum variant so that we can
    /// // put different kinds of heaters/hvac in the same array
    /// let hvac = heater.wrap();
    /// model.add_hvac(hvac);
    /// let state = model.take_state().expect("There was no state?");
    /// assert_eq!(state.len(), 1); // only the state of the HVAC
    ///
    ///
    /// ```
    ///
    pub fn take_state(&mut self) -> Option<SimulationStateHeader> {
        self.simulation_state.take()
    }

    /// Parses a model from JSON
    ///
    /// ```rust
    /// use model::Model;
    ///
    /// let json_str = r#"{
    ///     "buildings": [{
    ///         "name": "The Building",
    ///         "shelter_class" : "Urban"
    ///     }]
    /// }"#;
    ///
    /// let (model, header) = Model::from_json(&json_str).unwrap();
    /// assert_eq!(header.len(), 0); // buildings don't have state
    /// assert_eq!(model.buildings.len(), 1);
    /// ```
    pub fn from_json(json: &str) -> Result<(Self, SimulationStateHeader), String> {
        let mut model: Model = match serde_json::from_str(json) {
            Ok(m) => m,
            Err(e) => return Err(e.to_string()),
        };
        let state = model
            .take_state()
            .expect("Internal Error: No State after parsing JSON?");
        Ok((model, state))
    }

    /// Parses a `Model` from a text file containing a JSON
    ///
    /// ```rust
    /// use model::Model;
    /// use std::fs;
    /// use std::io::Write;
    ///
    /// let mut file = fs::File::create("./model.json").unwrap();
    /// let s = r#"{
    ///     "buildings": [{
    ///         "name": "The Building",
    ///         "shelter_class" : "Urban"
    ///     }]
    /// }"#;
    /// write!(file, "{}", s).unwrap();
    ///
    ///
    /// let (model, header) = Model::from_json_file("./model.json").unwrap();
    /// assert_eq!(header.len(), 0); // buildings don't have state
    /// assert_eq!(model.buildings.len(), 1);
    /// fs::remove_file("./model.json").unwrap()
    /// ```
    pub fn from_json_file<P: AsRef<Path> + Display>(
        filename: P,
    ) -> Result<(Self, SimulationStateHeader), String> {
        let jsonstring = match fs::read_to_string(&filename) {
            Ok(v) => v,
            Err(_) => return Err(format!("Could not read JSON file '{}'", filename)),
        };
        Self::from_json(&jsonstring)
    }

    /// Parses a `Model` from an array of bytes (i.e., a `Vec<u8>`)
    ///
    /// ```rust
    /// use model::Model;
    ///
    /// let s = r#"
    ///     Building{
    ///         name: "The Building",
    ///         shelter_class : "Urban"
    ///     }
    /// "#;
    ///
    /// let (model, header) = Model::from_bytes(s.as_bytes()).unwrap();
    /// assert_eq!(header.len(), 0); // buildings don't have state
    /// assert_eq!(model.buildings.len(), 1);
    /// ```
    pub fn from_bytes(bytes: &[u8]) -> Result<(Self, SimulationStateHeader), String> {
        let mut scanner = SimpleScanner::new(bytes, 1);
        scanner.parse_model()
    }

    /// Parses a `Model` from a text file
    ///
    /// ```rust
    /// use model::Model;
    /// use std::fs;
    /// use std::io::Write;
    ///
    /// let mut file = fs::File::create("./model.spl").unwrap();
    /// let s = r#"
    ///     Building{
    ///         name: "The Building",
    ///         shelter_class : "Urban"
    ///     }
    /// "#;
    /// write!(file, "{}", s).unwrap();
    ///
    ///
    /// let (model, header) = Model::from_file("./model.spl").unwrap();
    /// assert_eq!(header.len(), 0); // buildings don't have state
    /// assert_eq!(model.buildings.len(), 1);
    /// fs::remove_file("./model.spl").unwrap()
    /// ```
    pub fn from_file<P: AsRef<Path> + Display>(
        filename: P,
    ) -> Result<(Self, SimulationStateHeader), String> {
        let bytes = match fs::read(&filename) {
            Ok(v) => v,
            Err(_) => return Err(format!("Could not read SIMPLE file '{}'", filename)),
        };
        Self::from_bytes(&bytes)
    }

    /// Adds an [`Object`] to the [`Model`]
    ///
    /// ```rust
    ///
    /// use model::{Model, Object, Space, ObjectSpecs};
    /// use geometry::{Vector3D, Point3D};
    ///
    /// let space = "the space".to_string();
    /// let mut obj = Object::new(
    ///     String::default(),
    ///     Point3D::default(),
    ///     Point3D::default(),
    ///     Vector3D::z(),
    ///     Vector3D::y(),
    ///     ObjectSpecs::default(),
    /// );
    /// obj.set_space(space.clone());
    ///
    /// let mut model = Model::default();
    ///
    /// // it will fail because the space does not exist
    /// assert!(model.add_object(obj.clone()).is_err());
    ///
    /// let space = Space::new(space);
    /// model.add_space(space);
    ///
    /// // if does nto fail any more
    /// assert!(model.add_object(obj).is_ok());
    /// ````
    pub fn add_object(&mut self, add: Object) -> Result<(), String> {
        if let Ok(space_name) = add.space() {
            if self.get_space(space_name).is_err() {
                return Err(format!(
                    "Space called '{}' was not found in the model",
                    space_name
                ));
            }
        }

        self.objects.push(add);
        Ok(())
    }

    /// Adds a [`Substance`] to the [`Model`]
    ///
    /// ```rust
    /// use model::{Model, Substance, substance::Normal};
    ///
    /// let sub = Normal::new("some fancy material").wrap();
    /// let mut model = Model::default();
    /// assert!(model.substances.is_empty());
    /// model.add_substance(sub);
    /// assert_eq!(model.substances.len(), 1);
    ///
    /// // Adding the substance again will print a warning, but still add it
    /// let sub = Normal::new("some fancy material").wrap();
    /// model.add_substance(sub);
    /// assert_eq!(model.substances.len(), 2);
    /// ```
    pub fn add_substance(&mut self, add: Substance) -> Substance {
        if self.get_substance(add.name()).is_ok() {
            print_warning_no_module(format!(
                "There is already a Substance called '{}'",
                add.name()
            ))
        }
        self.substances.push(add.clone());
        add
    }

    /// Retrieves a reference (`Arc`) to a [`Substance`] based on its name, from the `substances`
    /// field
    ///
    /// ```rust
    /// use model::{Model, Substance, substance::Normal};
    ///
    /// let sub = Normal::new("some fancy material").wrap();
    /// let mut model = Model::default();
    /// model.add_substance(sub);    
    ///
    /// // correct name
    /// let s = model.get_substance("some fancy material").unwrap();
    /// match s {
    ///     Substance::Normal(_) => println!("All good!"),
    ///     _ => assert!(false, "All is lost! this should have been a Normal substance!")
    /// }
    ///
    /// // incorrect name
    /// assert!(model.get_substance("I do not exist").is_err());    
    /// ```
    pub fn get_substance<S: Into<String>>(&self, name: S) -> Result<Substance, String> {
        let name: String = name.into();
        for i in self.substances.iter() {
            if i.name() == &name {
                return Ok(i.clone());
            }
        }
        Err(format!("Could not find Substance '{}' in model", name))
    }

    /// Adds a reference (`Arc`) to a [`Material`] to the [`Model`]
    ///
    /// ```rust
    /// use model::{Model, Material};
    ///
    /// let mut model = Model::default();
    /// let mat = Material::new("Sweet Panel", "is made of this", 0.2);
    /// assert!(model.materials.is_empty());
    /// model.add_material(mat);
    /// assert_eq!(model.materials.len(), 1);
    ///
    /// // Adding something witht the same name will warn the user... but still adds it
    /// let mat = Material::new("Sweet Panel", "is made of this", 0.2);
    /// model.add_material(mat);
    /// assert_eq!(model.materials.len(), 2);
    /// ```
    pub fn add_material(&mut self, add: Material) -> Arc<Material> {
        if self.get_material(add.name()).is_ok() {
            print_warning_no_module(format!(
                "There is already a Material called '{}'",
                add.name()
            ))
        }
        let add = Arc::new(add);
        self.materials.push(Arc::clone(&add));
        add
    }

    /// Retrieves a reference (`Arc`) to a [`Material`] based on its name, from the `materials`
    /// field
    ///
    /// ```rust
    /// use model::{Model, Material};
    ///
    /// let mut model = Model::default();
    /// let mat = Material::new("Sweet Panel", "is made of this", 0.2);
    /// model.add_material(mat);
    ///
    /// assert!(model.get_material("Sweet Panel").is_ok());
    /// assert!(model.get_material("This inexistent Material").is_err());
    /// ```
    pub fn get_material<S: Into<String>>(&self, name: S) -> Result<Arc<Material>, String> {
        let name: String = name.into();
        for i in self.materials.iter() {
            if i.name() == &name {
                return Ok(i.clone());
            }
        }
        Err(format!("Could not find Material '{}' in model", name))
    }

    /// Adds a [`Construction`] to the [`Model`]
    ///
    /// ```rust
    /// use model::{Model, Construction};
    ///
    /// let c = Construction::new("Cool Construction");
    /// let mut model = Model::default();
    /// assert!(model.constructions.is_empty());
    /// model.add_construction(c);
    /// assert_eq!(model.constructions.len(), 1);
    ///
    /// // adding a new construction with the same name prints a warning
    /// let c = Construction::new("Cool Construction");
    /// model.add_construction(c);
    /// assert_eq!(model.constructions.len(), 2);
    /// ```
    pub fn add_construction(&mut self, add: Construction) -> Arc<Construction> {
        if self.get_construction(add.name()).is_ok() {
            print_warning_no_module(format!(
                "There is already a Construction called '{}'",
                add.name()
            ))
        }
        // add.set_index(self.constructions.len());
        let add = Arc::new(add);
        self.constructions.push(Arc::clone(&add));
        add
    }

    /// Retrieves a reference (`Arc`) to a [`Construction`] based on its name, from the `constructions`
    /// field
    ///
    /// ```rust
    /// use model::{Model, Construction};
    ///
    /// let c = Construction::new("Cool Construction");
    /// let mut model = Model::default();    
    /// model.add_construction(c);
    ///
    /// assert!(model.get_construction("Cool Construction").is_ok());
    /// assert!(model.get_construction("Leaky Construction").is_err());
    /// ```
    pub fn get_construction<S: Into<String>>(&self, name: S) -> Result<Arc<Construction>, String> {
        let name: String = name.into();
        for i in self.constructions.iter() {
            if i.name() == &name {
                return Ok(i.clone());
            }
        }
        Err(format!("Could not find Construction '{}' in model", name))
    }

    /// Adds a [`Surface`] to the [`Model`]
    ///
    /// ```rust
    /// use model::{Model, Surface, Construction};
    /// use json5;
    ///
    /// // this is less verbose than creating the whole thing.
    /// let s: Surface = json5::from_str(
    ///     "{
    ///     name: 'the surface',
    ///     construction:'the construction',
    ///     vertices: [
    ///         0, 0, 0, // X, Y and Z of Vertex 0
    ///         1, 0, 0, // X, Y and Z of Vertex 1
    ///         1, 1, 0, // X, Y and Z of Vertex 2
    ///         0, 1, 0  // ...
    ///     ]
    ///  }").unwrap();
    ///
    /// let mut model = Model::default();
<<<<<<< HEAD
    /// let c = Construction::new("the construction");
    /// model.add_construction(c); // <-- this should not be empty
    /// assert!(model.surfaces.is_empty());
    /// model.add_surface(s);
    ///
=======
    /// let c = Construction::new("the construction"); 
    /// model.add_construction(c); // <-- this should not be empty
    /// assert!(model.surfaces.is_empty());
    /// model.add_surface(s);
    /// 
>>>>>>> b84f513f
    /// assert_eq!(model.surfaces.len(), 1);
    ///
    /// // Adding a new surface with the same name issues a warning, but still works
    /// let s: Surface = json5::from_str(
    ///     "{
    ///     name: 'the surface',
    ///     construction:'the construction',
    ///     vertices: [
    ///         0, 0, 0, // X, Y and Z of Vertex 0
    ///         1, 0, 0, // X, Y and Z of Vertex 1
    ///         1, 1, 0, // X, Y and Z of Vertex 2
    ///         0, 1, 0  // ...
    ///     ]
    ///  }").unwrap();
    /// model.add_surface(s);
    /// assert_eq!(model.surfaces.len(), 2);
    /// ```
    pub fn add_surface(&mut self, add: Surface) -> Result<Arc<Surface>, String> {
        if self.get_surface(add.name()).is_ok() {
            print_warning_no_module(format!(
                "There is already a Surface called '{}'",
                add.name()
            ))
        }
        if self.get_construction(&add.construction).is_err() {
            return Err(format!(
                "No construction called '{}' exists in this model.",
                add.construction
            ));
        }

        // Check boundaries.
        if let Boundary::Space { space } = &add.front_boundary {
            self.get_space(space)?;
        }
        if let Boundary::Space { space } = &add.back_boundary {
            self.get_space(space)?;
        }
        let add = Arc::new(add);
        self.surfaces.push(Arc::clone(&add));
        Ok(add)
    }

    /// Retrieves a reference (`Arc`) to a [`Surface`] based on its name, from the `surfaces`
    /// field
    ///
    /// ```rust
    /// use model::{Model, Surface, Construction};
    /// use json5;
    /// 
    /// let mut model = Model::default();    
    /// // Add construction
    /// let c = Construction::new("the construction");    
    /// model.add_construction(c); // <-- this should not be empty
    ///
    /// let mut model = Model::default();    
    /// // Add construction
    /// let c = Construction::new("the construction");    
    /// model.add_construction(c); // <-- this should not be empty
    ///
    /// // this is less verbose than creating the whole thing.
    /// let s: Surface = json5::from_str(
    ///     "{
    ///     name: 'the surface',
    ///     construction:'the construction',
    ///     vertices: [
    ///         0, 0, 0, // X, Y and Z of Vertex 0
    ///         1, 0, 0, // X, Y and Z of Vertex 1
    ///         1, 1, 0, // X, Y and Z of Vertex 2
    ///         0, 1, 0  // ...
    ///     ]
    ///  }").unwrap();
    ///
<<<<<<< HEAD
    ///
=======
    /// 
>>>>>>> b84f513f
    /// model.add_surface(s);
    /// assert!(model.get_surface("the surface").is_ok());
    /// assert!(model.get_surface("nope... I am not here").is_err());
    /// ```
    pub fn get_surface<S: Into<String>>(&self, name: S) -> Result<Arc<Surface>, String> {
        let name: String = name.into();
        for i in self.surfaces.iter() {
            if i.name() == &name {
                return Ok(i.clone());
            }
        }
        Err(format!("Could not find Surface '{}' in model", name))
    }

    /// Adds a [`Space`] to the [`Model`]
    ///
    /// ```rust
    /// use model::{Space, Model};
    ///
    /// let space = Space::new("Bedroom");
    /// let mut model = Model::default();
    /// assert!(model.spaces.is_empty());
    /// model.add_space(space);
    /// assert_eq!(model.spaces.len(), 1);
    ///
    /// // Adding a new space with the same name prints a warning, but still works
    /// let space = Space::new("Bedroom");
    /// model.add_space(space);
    /// assert_eq!(model.spaces.len(), 2);
    /// ```
    pub fn add_space(&mut self, add: Space) -> Arc<Space> {
        if self.get_space(add.name()).is_ok() {
            print_warning_no_module(format!("There is already a Space called '{}'", add.name()))
        }
        let add = Arc::new(add);
        self.spaces.push(Arc::clone(&add));
        add
    }

    /// Retrieves a reference (`Arc`) to a [`Space`] based on its name, from the `spaces`
    /// field
    ///
    /// ```rust
    /// use model::{Space, Model};
    ///
    /// let space = Space::new("Bedroom");
    /// let mut model = Model::default();    
    /// model.add_space(space);
    /// assert!(model.get_space("Bedroom").is_ok());
    /// assert!(model.get_space("Walrus Enclosure").is_err());
    /// ```
    pub fn get_space<S: Into<String>>(&self, name: S) -> Result<Arc<Space>, String> {
        let name: String = name.into();
        for i in self.spaces.iter() {
            if i.name() == &name {
                return Ok(i.clone());
            }
        }
        Err(format!("Could not find Space '{}' in model", name))
    }

    /// Adds a [`Building`] to the [`Model`]
    ///
    /// ```rust
    /// use model::{Building, Model};
    ///
    /// let b = Building::new("Main Campus");
    /// let mut model = Model::default();
    /// assert!(model.buildings.is_empty());
    /// model.add_building(b);
    /// assert_eq!(model.buildings.len(), 1);
    ///
    /// // Adding a new building witht the same name warns the user but still works
    /// let b = Building::new("Main Campus");
    /// model.add_building(b);
    /// assert_eq!(model.buildings.len(), 2);    
    /// ```
    pub fn add_building(&mut self, add: Building) -> Arc<Building> {
        if self.get_building(add.name()).is_ok() {
            print_warning_no_module(format!(
                "There is already a Building called '{}'",
                add.name()
            ))
        }
        let add = Arc::new(add);
        self.buildings.push(Arc::clone(&add));
        add
    }

    /// Retrieves a reference (`Arc`) to a [`Building`] based on its name, from the `buildings`
    /// field
    ///
    /// ```rust
    /// use model::{Building, Model};
    ///
    /// let b = Building::new("Main Campus");
    /// let mut model = Model::default();
    /// model.add_building(b);
    ///
    /// assert!(model.get_building("Main Campus").is_ok());
    /// assert!(model.get_building("Bar With Free Beer and Coffee").is_err());
    /// ```
    pub fn get_building<S: Into<String>>(&self, name: S) -> Result<Arc<Building>, String> {
        let name: String = name.into();
        for i in self.buildings.iter() {
            if i.name() == &name {
                return Ok(i.clone());
            }
        }
        Err(format!("Could not find Building '{}' in model", name))
    }

    /// Adds a [`Fenestration`] to the [`Model`]
    ///
    /// > Note: It returns a `Result` because  this method can fail.
    /// Specifically, when the [`Fenestration`] has a `parent_surface`
    /// that does not exist of it does not fit within it.
    ///
    /// ```rust
    /// use model::{Space, Model, Fenestration, SurfaceTrait, Construction};
    /// use json5;
    ///
    /// let fen  : Fenestration = json5::from_str("{
    ///     name: 'Window 1',
    ///     construction: 'Double Clear Glass',    
    ///     vertices: [
    ///         0.548000,0,2.5000,  // X,Y,Z ==> Vertex 1 {m}
    ///         0.548000,0,0.5000,  // X,Y,Z ==> Vertex 2 {m}
    ///         5.548000,0,0.5000,  // X,Y,Z ==> Vertex 3 {m}
    ///         5.548000,0,2.5000,   // X,Y,Z ==> Vertex 4 {m}
    ///     ]
    /// }").unwrap();
    ///
    /// let mut model = Model::default();
<<<<<<< HEAD
    ///
    /// // Add construction
    /// let c = Construction::new("Double Clear Glass");    
    /// model.add_construction(c); // <-- this should not be empty
    ///
=======
    /// 
    /// // Add construction
    /// let c = Construction::new("Double Clear Glass");    
    /// model.add_construction(c); // <-- this should not be empty
    /// 
>>>>>>> b84f513f
    /// assert!(model.fenestrations.is_empty());
    /// model.add_fenestration(fen);
    /// assert_eq!(model.fenestrations.len(), 1);
    ///
    /// // adding a new fenestration with the same name warns the user, but still works.
    /// let fen  : Fenestration = json5::from_str("{
    ///     name: 'Window 2',
    ///     construction: 'Double Clear Glass',
    ///     vertices: [
    ///         0.548000,0,2.5000,  // X,Y,Z ==> Vertex 1 {m}
    ///         0.548000,0,0.5000,  // X,Y,Z ==> Vertex 2 {m}
    ///         5.548000,0,0.5000,  // X,Y,Z ==> Vertex 3 {m}
    ///         5.548000,0,2.5000,   // X,Y,Z ==> Vertex 4 {m}
    ///     ]
    /// }").unwrap();
    ///
    /// model.add_fenestration(fen).unwrap(); // this returns an error, as it can fail (e.g., when a pare)
    /// assert_eq!(model.fenestrations.len(), 2);
    ///
    /// // Let's add one with a parent surface now.
    /// use model::Surface;
    ///
    /// let mut model = Model::default();
<<<<<<< HEAD
    ///
=======
    /// 
>>>>>>> b84f513f
    /// // Add construction
    /// let c = Construction::new("Double Clear Glass");    
    /// model.add_construction(c); // <-- this should not be empty
    /// let c = Construction::new("the construction");    
    /// model.add_construction(c); // <-- this should not be empty
<<<<<<< HEAD
    ///
=======
    /// 
>>>>>>> b84f513f
    /// model.add_space(Space::new("Space 1"));
    /// let s: Surface = json5::from_str(
    ///     "{
    ///     name: 'the surface',
    ///     construction:'the construction',
    ///     back_boundary: {
    ///         type: 'Space',
    ///         space: 'Space 1',
    ///     },    
    ///     vertices: [
    ///         0, 0, 0, // X, Y and Z of Vertex 0
    ///         1, 0, 0, // X, Y and Z of Vertex 1
    ///         1, 1, 0, // X, Y and Z of Vertex 2
    ///         0, 1, 0  // ...
    ///     ]
    ///  }").unwrap();
    /// model.add_surface(s).unwrap();
    ///
    /// let fen  : Fenestration = json5::from_str("{
    ///     name: 'Window 1',
    ///     construction: 'Double Clear Glass',
    ///     parent_surface: 'the surface',
    ///     vertices: [
    ///         0.2, 0.2, 0.,
    ///         0.8, 0.2, 0.,
    ///         0.8, 0.8, 0.,
    ///         0.2, 0.8, 0.,
    ///     ]
    /// }").unwrap();
    ///
    /// model.add_fenestration(fen).unwrap();
    /// assert_eq!(model.fenestrations.len(), 1);
    /// assert!((model.fenestrations[0].area()- 0.36).abs() < 1e-6);
    /// assert_eq!(model.surfaces.len(), 1);
    /// assert!((model.surfaces[0].area() - 0.64).abs() < 1e-6);
    ///
    /// ```
    pub fn add_fenestration(&mut self, mut add: Fenestration) -> Result<Arc<Fenestration>, String> {
        if self.get_fenestration(add.name()).is_ok() {
            print_warning_no_module(format!(
                "There is already a Fenestration called '{}'",
                add.name()
            ))
        }

        let c = add.category;
        if c != FenestrationType::Opening && self.get_construction(&add.construction).is_err() {
            return Err(format!(
                "No construction called '{}' exists in this model.",
                add.construction
            ));
        }

        // Check the index of this object
        let fen_index = self.fenestrations.len();

        // Push the OpenFraction state, and map into the object
        let state_index = self.push_to_state(
            SimulationStateElement::FenestrationOpenFraction(fen_index),
            0.,
        )?;
        add.set_open_fraction_index(state_index)?;

        // check the parent surface
        let mut parent: Option<Arc<Surface>> = None;
        if let Ok(parent_name) = add.parent_surface() {
            for s in self.surfaces.iter_mut() {
                if s.name() == parent_name {
                    {
                        // scope so we can drop
                        let s = match std::sync::Arc::get_mut(s) {
                            Some(s) => s,
                            None => {
                                return Err(format!(
                                    "Could not borrow parent surface '{}' when adding surface '{}'",
                                    parent_name,
                                    add.name()
                                ));
                            }
                        };
                        // Cut a hole on the wall
                        let out = add.vertices.clone_outer();
                        s.vertices.cut_hole(out)?;
                    }
                    parent = Some(s.clone());
                    break;
                }
            }
            if parent.is_none() {
                return Err(format!(
                    "Fenestration '{}' has been given parent '{}', which does not exist",
                    add.name(),
                    add.parent_surface()?
                ));
            }
        }
        if let Some(s) = parent {
            // inherit boundaries
            let wall_normal = s.vertices.normal();
            let window_normal = add.vertices.normal();
            if wall_normal.is_same_direction(window_normal) {
                // front with front, back with back
                add.front_boundary = s.front_boundary.clone();
                add.back_boundary = s.back_boundary.clone();
            } else {
                // otherwise, they are diverted
                add.front_boundary = s.back_boundary.clone();
                add.back_boundary = s.front_boundary.clone();
            }
        }

        // Add to model, and return a reference
        let add = Arc::new(add);
        self.fenestrations.push(Arc::clone(&add));
        Ok(add)
    }

    /// Retrieves a reference (`Arc`) to a [`Fenestration`] based on its name, from the `fenestrations`
    /// field
    ///
    /// ```rust
    /// use model::{Model, Fenestration, Construction};
    /// use json5;
    ///
    /// let mut model = Model::default();
<<<<<<< HEAD
    /// let c = Construction::new("Double Clear Glass");
    /// model.add_construction(c); // <-- this should not be empty
    ///
=======
    /// let c = Construction::new("Double Clear Glass"); 
    /// model.add_construction(c); // <-- this should not be empty
    /// 
>>>>>>> b84f513f
    /// let fen  : Fenestration = json5::from_str("{
    ///     name: 'Window 1',
    ///     construction: 'Double Clear Glass',
    ///     back_boundary: {
    ///         type: 'Space',
    ///         space: 'Space 1',
    ///     },
    ///     operation: {
    ///         type: 'Fixed',
    ///     },
    ///     category: 'Window',
    ///     vertices: [
    ///         0.548000,0,2.5000,  // X,Y,Z ==> Vertex 1 {m}
    ///         0.548000,0,0.5000,  // X,Y,Z ==> Vertex 2 {m}
    ///         5.548000,0,0.5000,  // X,Y,Z ==> Vertex 3 {m}
    ///         5.548000,0,2.5000,   // X,Y,Z ==> Vertex 4 {m}
    ///     ]
    /// }").unwrap();
    ///
<<<<<<< HEAD
    ///
=======
    /// 
>>>>>>> b84f513f
    /// model.add_fenestration(fen);
    /// assert!(model.get_fenestration("Window 1").is_ok());
    /// assert!(model.get_fenestration("Huge window facing west that creates overheating").is_err());
    /// ```
    pub fn get_fenestration<S: Into<String>>(&self, name: S) -> Result<Arc<Fenestration>, String> {
        let name: String = name.into();
        for i in self.fenestrations.iter() {
            if i.name() == &name {
                return Ok(i.clone());
            }
        }
        Err(format!("Could not find Fenestration '{}' in model", name))
    }

    /// Adds a [`HVAC`] to the [`Model`]
    ///
    /// ```rust
    /// use model::{Model, hvac::ElectricHeater};
    /// let heater = ElectricHeater::new("15 dollar heater");
    /// let mut model = Model::default();
    /// assert!(model.hvacs.is_empty());
    /// model.add_hvac(heater.wrap()); // wrap it as an HVAC object
    /// assert_eq!(model.hvacs.len(), 1);
    ///
    /// // Adding a new HVAC with the same name warns the user, but works
    ///  
    /// let heater = ElectricHeater::new("15 dollar heater");
    /// model.add_hvac(heater.wrap()); // wrap it as an HVAC object
    /// assert_eq!(model.hvacs.len(), 2);
    /// ```
    pub fn add_hvac(&mut self, add: HVAC) -> Result<HVAC, String> {
        if self.get_hvac(add.name()).is_ok() {
            print_warning_no_module(format!("There is already an HVAC called '{}'", add.name()))
        }

        // Check the index of this object
        let obj_index = self.hvacs.len();
        match &add {
            HVAC::ElectricHeater(hvac) => {
                let state_index = self.push_to_state(
                    SimulationStateElement::HeatingCoolingPowerConsumption(obj_index),
                    0.,
                )?;
                hvac.set_heating_cooling_consumption_index(state_index)?;
            }
            HVAC::IdealHeaterCooler(hvac) => {
                let state_index = self.push_to_state(
                    SimulationStateElement::HeatingCoolingPowerConsumption(obj_index),
                    0.,
                )?;
                hvac.set_heating_cooling_consumption_index(state_index)?;
            }
        }

        // Add to model, and return a reference
        self.hvacs.push(add.clone());
        Ok(add)
    }

    /// Retrieves a reference (`Arc`) to a [`HVAC`] based on its name, from the `hvacs`
    /// field
    ///
    /// ```rust
    /// use model::{Model, HVAC, hvac::ElectricHeater};
    /// let heater = ElectricHeater::new("15 dollar heater");
    /// let mut model = Model::default();
    /// model.add_hvac(heater.wrap()); // wrap it as an HVAC object
    ///
    ///
    /// let hvac = model.get_hvac("15 dollar heater").unwrap(); // should be there
    /// match hvac{
    ///     HVAC::ElectricHeater(_)=>println!("All good!"),
    ///     _ => assert!(false, "Nooooo!")
    /// }
    ///
    ///
    /// assert!(model.get_hvac("15000 million fancy heating").is_err());
    /// ```
    pub fn get_hvac<S: Into<String>>(&self, name: S) -> Result<HVAC, String> {
        let name: String = name.into();
        for i in self.hvacs.iter() {
            let hvac_name = match i {
                HVAC::ElectricHeater(hvac) => hvac.name(),
                HVAC::IdealHeaterCooler(hvac) => hvac.name(),
            };

            if hvac_name == &name {
                return Ok(i.clone());
            }
        }
        Err(format!("Could not find HVAC '{}' in model", name))
    }

    /// Adds a [`Luminaire`] to the [`Model`]
    ///
    /// ```rust
    /// use model::{Model, Luminaire};
    ///
    /// let luminaire = Luminaire::new("LED Lightbulb");
    /// let mut model = Model::default();
    /// assert!(model.luminaires.is_empty());
    /// model.add_luminaire(luminaire);
    /// assert_eq!(model.luminaires.len(), 1);
    ///
    /// // Adding a new luminaire with the same name will print a warning but still work
    /// let luminaire = Luminaire::new("LED Lightbulb");        
    /// model.add_luminaire(luminaire);
    /// assert_eq!(model.luminaires.len(), 2);    
    ///
    /// ```
    pub fn add_luminaire(&mut self, add: Luminaire) -> Result<Arc<Luminaire>, String> {
        if self.get_luminaire(add.name()).is_ok() {
            print_warning_no_module(format!(
                "There is already an Luminaire called '{}'",
                add.name()
            ))
        }
        let obj_index = self.luminaires.len();
        // Push the state, and map into the object
        let state_index = self.push_to_state(
            SimulationStateElement::LuminairePowerConsumption(obj_index),
            0.,
        )?;
        add.set_power_consumption_index(state_index)?;

        // Add to model, and return a reference
        let add = Arc::new(add);
        self.luminaires.push(Arc::clone(&add));
        Ok(add)
    }

    /// Retrieves a reference (`Arc`) to a [`Luminaire`] based on its name, from the `fenestrations`
    /// field
    ///     
    /// ```rust
    /// use model::{Model, Luminaire};
    ///
    /// let luminaire = Luminaire::new("LED Lightbulb");
    /// let mut model = Model::default();    
    /// model.add_luminaire(luminaire);
    ///
    /// assert!(model.get_luminaire("LED Lightbulb").is_ok());
    /// assert!(model.get_luminaire("Unnecessarily colourful smart lightbulb").is_err());
    /// ```
    pub fn get_luminaire<S: Into<String>>(&self, name: S) -> Result<Arc<Luminaire>, String> {
        let name: String = name.into();
        for i in self.luminaires.iter() {
            if i.name() == &name {
                return Ok(i.clone());
            }
        }
        Err(format!("Could not find Luminaire '{}' in model", name))
    }

    /// Retrieves a reference (`Arc`) to the [`Substance`] that comprises a [`Material`] called `mat_name`.
    ///
    /// It searches for the material first, and then for the substance
    ///
    /// ```rust
    /// use model::{Model, substance::Normal, Material};
    ///
    /// let mut model = Model::default();
    ///
    /// // Search for inexistent mat, is an error
    /// assert!(model.get_material_substance("Sweet Panel").is_err());
    ///
    /// let mat = Material::new("Sweet Panel", "is made of this", 0.2);
    /// model.add_material(mat);
    ///
    /// // Search for material with inexistent substance is error
    /// assert!(model.get_material_substance("Sweet Panel").is_err());
    /// // (even if the material exists)
    /// assert!(model.get_material("Sweet Panel").is_ok());
    ///
    /// // When the substance is there, it should work.
    /// let exp_sub = Normal::new("is made of this");
    /// model.add_substance(exp_sub.wrap());
    /// let found_sub = model.get_material_substance("Sweet Panel").unwrap();
    ///
    /// assert_eq!("is made of this", found_sub.name());
    /// ```    
    pub fn get_material_substance<S: Into<String>>(
        &self,
        mat_name: S,
    ) -> Result<Substance, String> {
        let mat = self.get_material(mat_name)?;
        let name = &mat.substance;
        self.get_substance(name)
    }

    /// Retrieves a dictionary with the heating/cooling setpoints of the different
    /// HVACs in the model. The dictionary will be empty if
    /// there are no HVACs. If an hvac does not have a setpoint,
    /// the content will be none.
    ///
    /// ```
    /// use model::{Model, hvac::ElectricHeater};
    /// let mut model = Model::default();
    ///
    /// let heater_name = "Heater".to_string();
    /// let mut heater = ElectricHeater::new(heater_name.clone());
    /// heater.set_heating_setpoint(19.);
    /// model.add_hvac(heater.wrap()).unwrap();
    ///
    /// let setpoints = model.get_hvac_setpoints();
    /// assert_eq!(setpoints.len(), 1);
    /// assert!( setpoints[&heater_name][0].is_some() );
    /// assert!( (19.0 - setpoints[&heater_name][0].unwrap()).abs() < 1e-9 );
    /// assert!( setpoints[&heater_name][1].is_none() );
    /// ```
    pub fn get_hvac_setpoints(&self) -> HashMap<String, [Option<Float>; 2]> {
        let mut hvac_setpoints: HashMap<String, [Option<Float>; 2]> =
            HashMap::with_capacity(self.hvacs.len());
        for hvac in self.hvacs.iter() {
            let (name, heating, cooling) = match hvac {
                HVAC::ElectricHeater(heater) => {
                    let heating = match heater.heating_setpoint() {
                        Ok(v) => Some(*v),
                        Err(_) => None,
                    };
                    (hvac.name().clone(), heating, None)
                }
                HVAC::IdealHeaterCooler(h) => {
                    let heating = match h.heating_setpoint() {
                        Ok(v) => Some(*v),
                        Err(_) => None,
                    };
                    let cooling = match h.cooling_setpoint() {
                        Ok(v) => Some(*v),
                        Err(_) => None,
                    };

                    (hvac.name().clone(), heating, cooling)
                }
            };
            hvac_setpoints.insert(name, [heating, cooling]);
        }
        hvac_setpoints
    }

    /// Calculates the total floor area of the model, and the floor areas on each space
    /// within it.
    ///
    /// # NOTE:
    ///
    /// * It does not separate by building or anything
    /// * It only accounts for surfaces labelled as
    ///
    /// ```
    /// use model::Model;
    /// let mut model = Model::default();
    /// let (total_area, areas) = model.get_space_sizes();
    /// ```
    pub fn get_space_sizes(&self) -> (Float, HashMap<String, Float>) {
        let mut total_area = 0.0;

        let mut floor_areas = HashMap::with_capacity(self.spaces.len());
        self.spaces.iter().for_each(|s| {
            floor_areas.insert(s.name().clone(), 0.0);
        });

        fn get_space(s: &Arc<Surface>) -> Option<String> {
            let normal = s.normal();
            if normal.z > 0.0 {
                // Points Up... check front
                if let Boundary::Space { space } = &s.front_boundary {
                    return Some(space.clone());
                }
            } else {
                // Points down... check back
                if let Boundary::Space { space } = &s.back_boundary {
                    return Some(space.clone());
                }
            }
            None
        }

        for s in self.surfaces.iter() {
            if let (Ok(cat), Some(space)) = (s.category(), get_space(s)) {
                let area = s.area();
                match cat {
                    SurfaceType::GroundFloor => {
                        total_area += area;
                        let k = floor_areas
                            .get_mut(&space)
                            .unwrap_or_else(|| panic!("Unexpected space {}", space));
                        *k += area;
                    }
                    SurfaceType::InteriorFloor => {
                        total_area += area;
                        let k = floor_areas
                            .get_mut(&space)
                            .unwrap_or_else(|| panic!("Unexpected space {}", space));
                        *k += area;
                    }
                    SurfaceType::ExteriorFloor => {
                        total_area += area;
                        let k = floor_areas
                            .get_mut(&space)
                            .unwrap_or_else(|| panic!("Unexpected space {}", space));
                        *k += area;
                    }
                    _ => {} // ignore
                }
            }
        }

        (total_area, floor_areas)
    }
}

/***********/
/* TESTING */
/***********/

#[cfg(test)]
mod testing {

    use super::*;

    use crate::substance::Normal;

    #[test]
    fn serde() -> Result<(), String> {
        // test simple
        let (model, state) = Model::from_file("./tests/box.spl")?;
        assert_eq!(2, model.substances.len());
        assert_eq!(2, model.materials.len());
        assert_eq!(1, model.spaces.len());
        assert_eq!(1, model.outputs.len());
        assert_eq!(1, model.surfaces.len());
        assert!(model.solar_options.is_some());

        let model_str = serde_json::to_string(&model).map_err(|e| e.to_string())?;

        let mut model: Model = serde_json::from_str(&model_str).map_err(|e| e.to_string())?;

        // use std::fs::File;
        // use std::io::Write;
        // let mut file = File::create("./model.json").map_err(|e| e.to_string())?;
        // // Write a &str in the file (ignoring the result).
        // writeln!(&mut file, "{}", serde_json::to_string(&model).map_err(|e| e.to_string())?).map_err(|e| e.to_string())?;

        let other_state = model.take_state().ok_or("Could not take state")?;
        assert_eq!(2, model.substances.len());
        assert_eq!(2, model.materials.len());
        assert_eq!(1, model.spaces.len());
        assert_eq!(1, model.outputs.len());
        assert_eq!(1, model.surfaces.len());
        assert!(model.solar_options.is_some());

        assert_eq!(state.len(), other_state.len());

        Ok(())
    }

    #[cfg(debug_assertions)]
    #[test]
    fn write_io_doc() -> Result<(), String> {
        use crate::boundary::Boundary;
        use crate::building::Building;
        use crate::fenestration::{FenestrationPosition, FenestrationType};
        use crate::substance;
        use crate::Output;
        use crate::ShelterClass;
        use crate::SolarOptions;
        use crate::TerrainClass;
        use crate::{
            hvac, ChairArmType, ChairBackType, ChairLegType, ChairType, Object, ObjectSpecs,
            SofaType, SpacePurpose, StorageType, TableShape, TableType,
        };

        let dir = "../docs/ioreference/src";

        let summary_template = format!("{}/SUMMARY_TEMPLATE.md", dir);
        if !std::path::Path::new(&summary_template).exists() {
            return Err(format!("File '{}' already exist", &summary_template));
        }

        let mut summary = std::fs::read_to_string(summary_template).map_err(|e| e.to_string())?;

        // Add automatic documentation
        // let dir = "../src";
        let summary_file = format!("{}/SUMMARY.md", dir);

        // clear summary
        let f = std::fs::File::create(&summary_file).map_err(|e| e.to_string())?;
        f.set_len(0).map_err(|e| e.to_string())?;

        /////////////////////

        /*****/
        /* A */
        /*****/

        /*****/
        /* B */
        /*****/
        // Boundary
        Boundary::print_doc(&dir, &mut summary).map_err(|e| e.to_string())?;

        Building::print_doc(&dir, &mut summary).map_err(|e| e.to_string())?;

        /*****/
        /* C */
        /*****/
        ChairArmType::print_doc(&dir, &mut summary).map_err(|e| e.to_string())?;
        ChairBackType::print_doc(&dir, &mut summary).map_err(|e| e.to_string())?;
        ChairLegType::print_doc(&dir, &mut summary).map_err(|e| e.to_string())?;
        ChairType::print_doc(&dir, &mut summary).map_err(|e| e.to_string())?;
        Construction::print_doc(&dir, &mut summary).map_err(|e| e.to_string())?;

        /*****/
        /* D */
        /*****/

        /*****/
        /* E */
        /*****/

        /*****/
        /* F */
        /*****/
        Fenestration::print_doc(&dir, &mut summary).map_err(|e| e.to_string())?;
        Fenestration::print_api_doc(&dir, &mut summary).map_err(|e| e.to_string())?;
        FenestrationPosition::print_doc(&dir, &mut summary).map_err(|e| e.to_string())?;
        FenestrationType::print_doc(&dir, &mut summary).map_err(|e| e.to_string())?;

        /*****/
        /* G */
        /*****/

        /*****/
        /* H */
        /*****/
        HVAC::print_doc(&dir, &mut summary).map_err(|e| e.to_string())?;
        summary.push_str(&format!("\t"));
        hvac::ElectricHeater::print_doc(&dir, &mut summary).map_err(|e| e.to_string())?;
        hvac::ElectricHeater::print_api_doc(&dir, &mut summary).map_err(|e| e.to_string())?;

        summary.push_str(&format!("\t"));
        hvac::IdealHeaterCooler::print_doc(&dir, &mut summary).map_err(|e| e.to_string())?;
        hvac::IdealHeaterCooler::print_api_doc(&dir, &mut summary).map_err(|e| e.to_string())?;

        /*****/
        /* I */
        /*****/
        crate::infiltration::Infiltration::print_doc(&dir, &mut summary)
            .map_err(|e| e.to_string())?;

        /*****/
        /* J */
        /*****/

        /*****/
        /* K */
        /*****/

        /*****/
        /* L */
        /*****/
        Luminaire::print_doc(&dir, &mut summary).map_err(|e| e.to_string())?;
        Luminaire::print_api_doc(&dir, &mut summary).map_err(|e| e.to_string())?;

        /*****/
        /* M */
        /*****/
        Material::print_doc(&dir, &mut summary).map_err(|e| e.to_string())?;

        /*****/
        /* N */
        /*****/

        /*****/
        /* O */
        /*****/
        Object::print_doc(dir, &mut summary).map_err(|e| e.to_string())?;
        ObjectSpecs::print_doc(dir, &mut summary).map_err(|e| e.to_string())?;
        Output::print_doc(&dir, &mut summary).map_err(|e| e.to_string())?;

        /*****/
        /* P */
        /*****/

        /*****/
        /* Q */
        /*****/

        /*****/
        /* R */
        /*****/

        /*****/
        /* S */
        /*****/
        SiteDetails::print_doc(dir, &mut summary).map_err(|e| e.to_string())?;
        SofaType::print_doc(&dir, &mut summary).map_err(|e| e.to_string())?;
        SolarOptions::print_doc(&dir, &mut summary).map_err(|e| e.to_string())?;
        Space::print_doc(&dir, &mut summary).map_err(|e| e.to_string())?;
        Space::print_api_doc(&dir, &mut summary).map_err(|e| e.to_string())?;
        SpacePurpose::print_doc(&dir, &mut summary).map_err(|e| e.to_string())?;
        StorageType::print_doc(dir, &mut summary).map_err(|e| e.to_string())?;

        Substance::print_doc(&dir, &mut summary).map_err(|e| e.to_string())?;
        summary.push_str(&format!("\t"));
        substance::Normal::print_doc(&dir, &mut summary).map_err(|e| e.to_string())?;
        summary.push_str(&format!("\t"));
        substance::Gas::print_doc(&dir, &mut summary).map_err(|e| e.to_string())?;
        summary.push_str(&format!("\t"));
        substance::gas::GasSpecification::print_doc(dir, &mut summary)
            .map_err(|e| e.to_string())?;

        ShelterClass::print_doc(&dir, &mut summary).map_err(|e| e.to_string())?;

        Surface::print_doc(&dir, &mut summary).map_err(|e| e.to_string())?;
        Surface::print_api_doc(&dir, &mut summary).map_err(|e| e.to_string())?;
        crate::surface::SurfaceType::print_doc(&dir, &mut summary).map_err(|e| e.to_string())?;

        /*****/
        /* T */
        /*****/
        TableShape::print_doc(dir, &mut summary).map_err(|e| e.to_string())?;
        TableType::print_doc(dir, &mut summary).map_err(|e| e.to_string())?;
        TerrainClass::print_doc(dir, &mut summary).map_err(|e| e.to_string())?;

        /*****/
        /* U */
        /*****/

        /*****/
        /* V */
        /*****/

        /*****/
        /* W */
        /*****/

        /*****/
        /* X */
        /*****/

        /*****/
        /* Y */
        /*****/

        /*****/
        /* Z */
        /*****/

        /////////////////

        let current_summary =
            fs::read_to_string(summary_file.clone()).expect("Could not read summary file");
        let whole_summary = format!("{}\n\n{}", current_summary, summary);
        std::fs::write(summary_file, whole_summary.as_bytes()).map_err(|e| e.to_string())?;
        Ok(())
    }

    #[test]
    fn test_geolocation() -> Result<(), String> {
        // Successful workflow

        let json_str = r#"{
            "site_details": {
                "latitude": 1.2,
                "longitude" : 5.21,
                "standard_meridian": 123.1
            }
        }"#;

        let (model, _header) = Model::from_json(&json_str)?;
        assert_eq!(Some((1.2, 5.21, 123.1)), model.geolocation());

        // No site details
        let json_str = r#"{
            "buildings": [{
                "name": "The Building",
                "shelter_class" : "Urban"
            }]
        }"#;

        let (model, _header) = Model::from_json(&json_str)?;
        assert!(model.geolocation().is_none());

        // No longitude
        let json_str = r#"{
            "site_details": {
                "latitude": 1.2,
                "standard_meridian": 123
            }
        }"#;

        let (model, _header) = Model::from_json(&json_str)?;
        assert!(model.geolocation().is_none());

        // No latitude
        let json_str = r#"{
            "site_details": {
                "longitude": 1.2,
                "standard_meridian": 123
            }
        }"#;

        let (model, _header) = Model::from_json(&json_str)?;
        assert!(model.geolocation().is_none());

        // No standard_meridian
        let json_str = r#"{
            "site_details": {
                "longitude": 1.2,
                "latitude": 123
            }
        }"#;

        let (model, _header) = Model::from_json(&json_str)?;
        assert!(model.geolocation().is_none());

        Ok(())
    }

    #[test]
    fn building_substance() {
        let mut building = Model::default();

        let subs_name = "Substance 0".to_string();
        let substance = Normal::new(subs_name.clone()).wrap();

        let s0 = building.add_substance(substance);

        let s = &building.substances[0];
        assert_eq!(subs_name, s.name().clone());
        assert_eq!(subs_name, s0.name().clone());

        #[allow(irrefutable_let_patterns)]
        if let Substance::Normal(s) = &s0 {
            assert_eq!(&subs_name, s.name());
        } else {
            assert!(false, "asd")
        }
    }

    #[test]
    fn building_hvac() -> Result<(), String> {
        let mut building = Model::default();

        let heater_name = "Heater".to_string();
        let heater = ElectricHeater::new(heater_name.clone());

        let h0 = building.add_hvac(heater.wrap())?;

        if let HVAC::ElectricHeater(h) = h0 {
            assert_eq!(heater_name, h.name);
        }

        if let HVAC::ElectricHeater(h) = &building.hvacs[0] {
            assert_eq!(heater_name, h.name);
        }

        Ok(())
    }

    #[test]
    fn test_add_fenestration() -> Result<(), String> {
        let mut model = Model::default();

        let construction = Construction::new("the construction");
        model.add_construction(construction);

        let construction = Construction::new("Double Clear Glass");
        model.add_construction(construction);

        model.add_space(Space::new("Space 1"));
        model.add_space(Space::new("Space 2"));

        let s: Surface = json5::from_str(
            "{
            name: 'the surface',
            construction:'the construction',
            back_boundary: {
                type: 'Space',
                space: 'Space 1',
            },
            front_boundary: {
                type: 'Space',
                space: 'Space 2',
            },    
            vertices: [
                0, 0, 0, // X, Y and Z of Vertex 0
                1, 0, 0, // X, Y and Z of Vertex 1
                1, 1, 0, // X, Y and Z of Vertex 2
                0, 1, 0  // ...
            ]
         }",
        )
        .map_err(|e| e.to_string())?;
        model.add_surface(s)?;

        let fen: Fenestration = json5::from_str(
            "{
            name: 'Window 1',
            construction: 'Double Clear Glass',
            parent_surface: 'the surface',
            vertices: [
                0.2, 0.2, 0.,
                0.8, 0.2, 0.,
                0.8, 0.8, 0.,
                0.2, 0.8, 0.,
            ]
        }",
        )
        .map_err(|e| e.to_string())?;

        model.add_fenestration(fen)?;

        let fen = model.fenestrations[0].clone();
        let s = model.surfaces[0].clone();
        assert_eq!(model.fenestrations.len(), 1);
        assert!((model.fenestrations[0].area() - 0.36).abs() < 1e-6);
        assert_eq!(model.surfaces.len(), 1);
        assert!((model.surfaces[0].area() - 0.64).abs() < 1e-6);

        assert_eq!(
            format!("{:?}", fen.front_boundary),
            format!("{:?}", s.front_boundary)
        );
        assert_eq!(
            format!("{:?}", fen.back_boundary),
            format!("{:?}", s.back_boundary)
        );

        Ok(())
    }

    #[test]
    fn test_add_fenestration_cross_boundary() -> Result<(), String> {
        let mut model = Model::default();

        let construction = Construction::new("the construction");
        model.add_construction(construction);
        let construction = Construction::new("Double Clear Glass");
        model.add_construction(construction);

        model.add_space(Space::new("Space 1"));
        model.add_space(Space::new("Space 2"));
        let s: Surface = json5::from_str(
            "{
            name: 'the surface',
            construction:'the construction',
            back_boundary: {
                type: 'Space',
                space: 'Space 1',
            },
            front_boundary: {
                type: 'Space',
                space: 'Space 2',
            },    
            vertices: [
                0, 0, 0, 
                0, 1, 0,
                1, 1, 0, 
                1, 0, 0, 
            ]
         }",
        )
        .map_err(|e| e.to_string())?;
        model.add_surface(s)?;

        let fen: Fenestration = json5::from_str(
            "{
            name: 'Window 1',
            construction: 'Double Clear Glass',
            parent_surface: 'the surface',
            vertices: [
                0.2, 0.2, 0.,
                0.8, 0.2, 0.,
                0.8, 0.8, 0.,
                0.2, 0.8, 0.,
            ]
        }",
        )
        .map_err(|e| e.to_string())?;

        model.add_fenestration(fen)?;

        let fen = model.fenestrations[0].clone();
        let s = model.surfaces[0].clone();
        assert_eq!(model.fenestrations.len(), 1);
        assert!((model.fenestrations[0].area() - 0.36).abs() < 1e-6);
        assert_eq!(model.surfaces.len(), 1);
        assert!((model.surfaces[0].area() - 0.64).abs() < 1e-6);
        assert_eq!(
            format!("{:?}", fen.back_boundary),
            format!("{:?}", s.front_boundary)
        );
        assert_eq!(
            format!("{:?}", fen.front_boundary),
            format!("{:?}", s.back_boundary)
        );

        Ok(())
    }

    use crate::simulation_state::SimulationStateHeader;

    use crate::rhai_api::*;
    use crate::simulation_state_element::SimulationStateElement;
    use std::cell::RefCell;

    #[test]
    fn test_api() -> Result<(), String> {
        let mut model = Model::default();
        let mut state_header = SimulationStateHeader::new();

        let electric = ElectricHeater::new("electric heater".to_string());
        let electric = model.add_hvac(electric.wrap())?;
        let ideal = IdealHeaterCooler::new("ideal hvac".to_string());
        let ideal = model.add_hvac(ideal.wrap())?;

        let space = Space::new("some space".to_string());
        let state_index =
            state_header.push(SimulationStateElement::SpaceInfiltrationVolume(0), 2.1)?;
        space.set_infiltration_volume_index(state_index)?;
        let state_index =
            state_header.push(SimulationStateElement::SpaceDryBulbTemperature(0), 22.2)?;
        space.set_dry_bulb_temperature_index(state_index)?;
        model.add_space(space);

        let mut state = state_header.take_values().ok_or("Could not get values")?;

        if let HVAC::ElectricHeater(hvac) = electric {
            hvac.set_heating_cooling_consumption(&mut state, 91.2)?;
        }

        if let HVAC::IdealHeaterCooler(hvac) = ideal {
            hvac.set_heating_cooling_consumption(&mut state, 23.14)?;
        }

        // Wrap and send to the Heap
        let state = Arc::new(RefCell::new(state));
        let model = Arc::new(model);
        let mut engine = rhai::Engine::new();

        register_control_api(&mut engine, &model, &state, true);

        let ast = engine
            .compile(
                "
            
            let some_space = space(\"some space\");
            let vol = some_space.infiltration_volume;
            print(`Infiltration volume is ${vol} `);
            some_space.infiltration_volume = 3.1415;
            let vol = some_space.infiltration_volume;
            print(`Infiltration volume is ${vol} `);

            let vol = space(0).infiltration_volume;
            print(`Infiltration volume is ${vol} `);

            print(\"NEXT ---->\");

            

            // Electric
            let electric = hvac(\"electric heater\");
            let power = electric.power_consumption;
            print(`Electric power consumption is ${power} W`);
            electric.power_consumption = 99.1;
            let power = electric.power_consumption;
            print(`Electric power consumption is ${power} W`);

            // Ideal
            let ideal = hvac(\"ideal hvac\");
            let power = ideal.power_consumption;
            print(`Ideal power consumption is ${power} W`);
            ideal.power_consumption = 912.1;
            let power = ideal.power_consumption;
            print(`Ideal power consumption is ${power} W`);

            print(\"BY INDEX NOW ---->\");

            

            // Electric
            let electric = hvac(0);
            let power = electric.power_consumption;
            print(`Electric power consumption is ${power} W`);
            
            // Ideal
            let ideal = hvac(1);
            let power = ideal.power_consumption;
            print(`Ideal power consumption is ${power} W`);
            

            // Temperature
            let the_space = space(\"some space\");
            let temp = the_space.dry_bulb_temperature;
            print(`Temp is ${temp}`)            
            
        ",
            )
            .map_err(|e| e.to_string())?;
<<<<<<< HEAD

        let _result: () = engine.eval_ast(&ast).map_err(|e| e.to_string())?;

=======

        let _result: () = engine.eval_ast(&ast).map_err(|e| e.to_string())?;

>>>>>>> b84f513f
        Ok(())
    }

    #[test]
    fn test_get_space_sizes() -> Result<(), String> {
        let (model, _) = Model::from_file("./tests/cold_wellington_apartment.spl")?;
        let (total_area, areas) = model.get_space_sizes();

        fn check_close(a: Float, b: Float) -> Result<(), String> {
            if (a - b).abs() > 1e-1 {
                return Err(format!("{} and {} are too different", a, b));
            }
            Ok(())
        }

        check_close(total_area, 61.839)?;

        check_close(areas["Kids Bedroom"], 7.12)?;
        check_close(areas["Bathroom"], 3.877)?;
        check_close(areas["Storage"], 1.12)?;
        check_close(areas["Kitchen"], 5.6918)?;
        check_close(areas["Laundry"], 1.7056)?;
        check_close(areas["Livingroom"], 18.76)?;
        check_close(areas["Main Bedroom"], 17.765)?;
        check_close(areas["Hallway"], 5.884)?;

        Ok(())
    }
}<|MERGE_RESOLUTION|>--- conflicted
+++ resolved
@@ -49,7 +49,7 @@
     /// The [`Construction`]s in the model
     pub constructions: Vec<Arc<Construction>>,
 
-    /// The windows and doors in the surface    
+    /// The windows and doors in the surface
     pub fenestrations: Vec<Arc<Fenestration>>,
 
     /// The Heating/Cooling devices in the space
@@ -309,7 +309,7 @@
     /// }"#;
     ///
     /// let (model, header) = Model::from_json(&json_str).unwrap();
-    /// assert_eq!(Some((1.2, 5.21, 123.0)), model.geolocation());         
+    /// assert_eq!(Some((1.2, 5.21, 123.0)), model.geolocation());
     /// ```
     pub fn geolocation(&self) -> Option<(Float, Float, Float)> {
         if let Some(site) = &self.site_details {
@@ -573,7 +573,7 @@
     ///
     /// let sub = Normal::new("some fancy material").wrap();
     /// let mut model = Model::default();
-    /// model.add_substance(sub);    
+    /// model.add_substance(sub);
     ///
     /// // correct name
     /// let s = model.get_substance("some fancy material").unwrap();
@@ -583,7 +583,7 @@
     /// }
     ///
     /// // incorrect name
-    /// assert!(model.get_substance("I do not exist").is_err());    
+    /// assert!(model.get_substance("I do not exist").is_err());
     /// ```
     pub fn get_substance<S: Into<String>>(&self, name: S) -> Result<Substance, String> {
         let name: String = name.into();
@@ -682,7 +682,7 @@
     /// use model::{Model, Construction};
     ///
     /// let c = Construction::new("Cool Construction");
-    /// let mut model = Model::default();    
+    /// let mut model = Model::default();
     /// model.add_construction(c);
     ///
     /// assert!(model.get_construction("Cool Construction").is_ok());
@@ -718,19 +718,11 @@
     ///  }").unwrap();
     ///
     /// let mut model = Model::default();
-<<<<<<< HEAD
     /// let c = Construction::new("the construction");
     /// model.add_construction(c); // <-- this should not be empty
     /// assert!(model.surfaces.is_empty());
     /// model.add_surface(s);
     ///
-=======
-    /// let c = Construction::new("the construction"); 
-    /// model.add_construction(c); // <-- this should not be empty
-    /// assert!(model.surfaces.is_empty());
-    /// model.add_surface(s);
-    /// 
->>>>>>> b84f513f
     /// assert_eq!(model.surfaces.len(), 1);
     ///
     /// // Adding a new surface with the same name issues a warning, but still works
@@ -780,15 +772,15 @@
     /// ```rust
     /// use model::{Model, Surface, Construction};
     /// use json5;
-    /// 
-    /// let mut model = Model::default();    
+    ///
+    /// let mut model = Model::default();
     /// // Add construction
-    /// let c = Construction::new("the construction");    
+    /// let c = Construction::new("the construction");
     /// model.add_construction(c); // <-- this should not be empty
     ///
-    /// let mut model = Model::default();    
+    /// let mut model = Model::default();
     /// // Add construction
-    /// let c = Construction::new("the construction");    
+    /// let c = Construction::new("the construction");
     /// model.add_construction(c); // <-- this should not be empty
     ///
     /// // this is less verbose than creating the whole thing.
@@ -804,11 +796,7 @@
     ///     ]
     ///  }").unwrap();
     ///
-<<<<<<< HEAD
-    ///
-=======
-    /// 
->>>>>>> b84f513f
+    ///
     /// model.add_surface(s);
     /// assert!(model.get_surface("the surface").is_ok());
     /// assert!(model.get_surface("nope... I am not here").is_err());
@@ -855,7 +843,7 @@
     /// use model::{Space, Model};
     ///
     /// let space = Space::new("Bedroom");
-    /// let mut model = Model::default();    
+    /// let mut model = Model::default();
     /// model.add_space(space);
     /// assert!(model.get_space("Bedroom").is_ok());
     /// assert!(model.get_space("Walrus Enclosure").is_err());
@@ -884,7 +872,7 @@
     /// // Adding a new building witht the same name warns the user but still works
     /// let b = Building::new("Main Campus");
     /// model.add_building(b);
-    /// assert_eq!(model.buildings.len(), 2);    
+    /// assert_eq!(model.buildings.len(), 2);
     /// ```
     pub fn add_building(&mut self, add: Building) -> Arc<Building> {
         if self.get_building(add.name()).is_ok() {
@@ -933,7 +921,7 @@
     ///
     /// let fen  : Fenestration = json5::from_str("{
     ///     name: 'Window 1',
-    ///     construction: 'Double Clear Glass',    
+    ///     construction: 'Double Clear Glass',
     ///     vertices: [
     ///         0.548000,0,2.5000,  // X,Y,Z ==> Vertex 1 {m}
     ///         0.548000,0,0.5000,  // X,Y,Z ==> Vertex 2 {m}
@@ -943,19 +931,11 @@
     /// }").unwrap();
     ///
     /// let mut model = Model::default();
-<<<<<<< HEAD
     ///
     /// // Add construction
-    /// let c = Construction::new("Double Clear Glass");    
+    /// let c = Construction::new("Double Clear Glass");
     /// model.add_construction(c); // <-- this should not be empty
     ///
-=======
-    /// 
-    /// // Add construction
-    /// let c = Construction::new("Double Clear Glass");    
-    /// model.add_construction(c); // <-- this should not be empty
-    /// 
->>>>>>> b84f513f
     /// assert!(model.fenestrations.is_empty());
     /// model.add_fenestration(fen);
     /// assert_eq!(model.fenestrations.len(), 1);
@@ -979,21 +959,13 @@
     /// use model::Surface;
     ///
     /// let mut model = Model::default();
-<<<<<<< HEAD
-    ///
-=======
-    /// 
->>>>>>> b84f513f
+    ///
     /// // Add construction
-    /// let c = Construction::new("Double Clear Glass");    
+    /// let c = Construction::new("Double Clear Glass");
     /// model.add_construction(c); // <-- this should not be empty
-    /// let c = Construction::new("the construction");    
+    /// let c = Construction::new("the construction");
     /// model.add_construction(c); // <-- this should not be empty
-<<<<<<< HEAD
-    ///
-=======
-    /// 
->>>>>>> b84f513f
+    ///
     /// model.add_space(Space::new("Space 1"));
     /// let s: Surface = json5::from_str(
     ///     "{
@@ -1002,7 +974,7 @@
     ///     back_boundary: {
     ///         type: 'Space',
     ///         space: 'Space 1',
-    ///     },    
+    ///     },
     ///     vertices: [
     ///         0, 0, 0, // X, Y and Z of Vertex 0
     ///         1, 0, 0, // X, Y and Z of Vertex 1
@@ -1119,15 +1091,9 @@
     /// use json5;
     ///
     /// let mut model = Model::default();
-<<<<<<< HEAD
     /// let c = Construction::new("Double Clear Glass");
     /// model.add_construction(c); // <-- this should not be empty
     ///
-=======
-    /// let c = Construction::new("Double Clear Glass"); 
-    /// model.add_construction(c); // <-- this should not be empty
-    /// 
->>>>>>> b84f513f
     /// let fen  : Fenestration = json5::from_str("{
     ///     name: 'Window 1',
     ///     construction: 'Double Clear Glass',
@@ -1147,11 +1113,6 @@
     ///     ]
     /// }").unwrap();
     ///
-<<<<<<< HEAD
-    ///
-=======
-    /// 
->>>>>>> b84f513f
     /// model.add_fenestration(fen);
     /// assert!(model.get_fenestration("Window 1").is_ok());
     /// assert!(model.get_fenestration("Huge window facing west that creates overheating").is_err());
@@ -1177,7 +1138,7 @@
     /// assert_eq!(model.hvacs.len(), 1);
     ///
     /// // Adding a new HVAC with the same name warns the user, but works
-    ///  
+    ///
     /// let heater = ElectricHeater::new("15 dollar heater");
     /// model.add_hvac(heater.wrap()); // wrap it as an HVAC object
     /// assert_eq!(model.hvacs.len(), 2);
@@ -1257,9 +1218,9 @@
     /// assert_eq!(model.luminaires.len(), 1);
     ///
     /// // Adding a new luminaire with the same name will print a warning but still work
-    /// let luminaire = Luminaire::new("LED Lightbulb");        
+    /// let luminaire = Luminaire::new("LED Lightbulb");
     /// model.add_luminaire(luminaire);
-    /// assert_eq!(model.luminaires.len(), 2);    
+    /// assert_eq!(model.luminaires.len(), 2);
     ///
     /// ```
     pub fn add_luminaire(&mut self, add: Luminaire) -> Result<Arc<Luminaire>, String> {
@@ -1285,12 +1246,12 @@
 
     /// Retrieves a reference (`Arc`) to a [`Luminaire`] based on its name, from the `fenestrations`
     /// field
-    ///     
+    ///
     /// ```rust
     /// use model::{Model, Luminaire};
     ///
     /// let luminaire = Luminaire::new("LED Lightbulb");
-    /// let mut model = Model::default();    
+    /// let mut model = Model::default();
     /// model.add_luminaire(luminaire);
     ///
     /// assert!(model.get_luminaire("LED Lightbulb").is_ok());
@@ -1332,7 +1293,7 @@
     /// let found_sub = model.get_material_substance("Sweet Panel").unwrap();
     ///
     /// assert_eq!("is made of this", found_sub.name());
-    /// ```    
+    /// ```
     pub fn get_material_substance<S: Into<String>>(
         &self,
         mat_name: S,
@@ -1837,7 +1798,7 @@
             front_boundary: {
                 type: 'Space',
                 space: 'Space 2',
-            },    
+            },
             vertices: [
                 0, 0, 0, // X, Y and Z of Vertex 0
                 1, 0, 0, // X, Y and Z of Vertex 1
@@ -1907,12 +1868,12 @@
             front_boundary: {
                 type: 'Space',
                 space: 'Space 2',
-            },    
+            },
             vertices: [
-                0, 0, 0, 
+                0, 0, 0,
                 0, 1, 0,
-                1, 1, 0, 
-                1, 0, 0, 
+                1, 1, 0,
+                1, 0, 0,
             ]
          }",
         )
@@ -1999,7 +1960,7 @@
         let ast = engine
             .compile(
                 "
-            
+
             let some_space = space(\"some space\");
             let vol = some_space.infiltration_volume;
             print(`Infiltration volume is ${vol} `);
@@ -2012,7 +1973,7 @@
 
             print(\"NEXT ---->\");
 
-            
+
 
             // Electric
             let electric = hvac(\"electric heater\");
@@ -2032,36 +1993,30 @@
 
             print(\"BY INDEX NOW ---->\");
 
-            
+
 
             // Electric
             let electric = hvac(0);
             let power = electric.power_consumption;
             print(`Electric power consumption is ${power} W`);
-            
+
             // Ideal
             let ideal = hvac(1);
             let power = ideal.power_consumption;
             print(`Ideal power consumption is ${power} W`);
-            
+
 
             // Temperature
             let the_space = space(\"some space\");
             let temp = the_space.dry_bulb_temperature;
-            print(`Temp is ${temp}`)            
-            
+            print(`Temp is ${temp}`)
+
         ",
             )
             .map_err(|e| e.to_string())?;
-<<<<<<< HEAD
 
         let _result: () = engine.eval_ast(&ast).map_err(|e| e.to_string())?;
 
-=======
-
-        let _result: () = engine.eval_ast(&ast).map_err(|e| e.to_string())?;
-
->>>>>>> b84f513f
         Ok(())
     }
 
