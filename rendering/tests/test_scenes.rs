use geometry::Point3D;
use geometry::{Sphere3D, Triangle3D, Vector3D};
use rendering::camera::{Film, Pinhole, View};
use rendering::material::*;
use rendering::primitive::Primitive;
use rendering::{Float, PI};
use rendering::{RayTracer, Scene, Spectrum};

#[test]
#[ignore]
fn laptop() -> Result<(), String> {
    // cargo test --features parallel --release --package rendering --test test_scenes -- laptop --exact --nocapture --ignored
    let mut scene = Scene::new();

    const BASE_THICKNESS: Float = 0.01;
    const SCREEN_THICKNESS: Float = 0.006;
    const WIDTH: Float = 0.38;
    const DEPTH: Float = 0.3;
    const ANGLE: Float = 30. * PI / 180.0;
    const GROUND_SIZE: Float = 10.;
    const OFFSET: Float = 0.002;

    // Add light
    let glow = scene.push_material(Material::Light(Light(Spectrum([1., 1., 1.]) * 500.)));

    let s = Sphere3D::new(0.1, Point3D::new(0., 0., 5.));
    scene.push_object(glow, glow, Primitive::Sphere(s));

    // Materials
    let plastic = Material::Plastic(Plastic {
        colour: Spectrum([0.5, 0.8, 0.5]),
        specularity: 0.0,
        roughness: 0.0,
    });
    let plastic = scene.push_material(plastic);

    let screen = Material::Light(Light(Spectrum([145., 7., 205.]) * 0.03));
    let screen = scene.push_material(screen);

    let ground = Material::Plastic(Plastic {
        colour: Spectrum([0.2, 0.2, 0.2]),
        specularity: 0.0,
        roughness: 0.01,
    });
    let ground = scene.push_material(ground);

    // Ground
    let tri = Triangle3D::new(
        Point3D::new(-GROUND_SIZE, -GROUND_SIZE, 0.0),
        Point3D::new(GROUND_SIZE, -GROUND_SIZE, 0.0),
        Point3D::new(GROUND_SIZE, GROUND_SIZE, 0.0),
    )?;
    scene.push_object(ground, ground, Primitive::Triangle(tri));
    let tri = Triangle3D::new(
        Point3D::new(-GROUND_SIZE, -GROUND_SIZE, 0.0),
        Point3D::new(GROUND_SIZE, GROUND_SIZE, 0.0),
        Point3D::new(-GROUND_SIZE, GROUND_SIZE, 0.0),
    )?;
    scene.push_object(ground, ground, Primitive::Triangle(tri));

    /* BASE */
    // Top of base
    let z = OFFSET + BASE_THICKNESS;
    let tri = Triangle3D::new(
        Point3D::new(0., 0., z),
        Point3D::new(WIDTH, 0.0, z),
        Point3D::new(0.0, DEPTH, z),
    )?;
    scene.push_object(plastic, plastic, Primitive::Triangle(tri));
    let tri = Triangle3D::new(
        Point3D::new(WIDTH, 0.0, z),
        Point3D::new(WIDTH, DEPTH, z),
        Point3D::new(0.0, DEPTH, z),
    )?;
    scene.push_object(plastic, plastic, Primitive::Triangle(tri));

    // Front
    let tri = Triangle3D::new(
        Point3D::new(WIDTH, DEPTH, OFFSET + BASE_THICKNESS),
        Point3D::new(0.0, DEPTH, OFFSET),
        Point3D::new(0.0, DEPTH, OFFSET + BASE_THICKNESS),
    )?;
    scene.push_object(plastic, plastic, Primitive::Triangle(tri));
    let tri = Triangle3D::new(
        Point3D::new(WIDTH, DEPTH, OFFSET + BASE_THICKNESS),
        Point3D::new(WIDTH, DEPTH, OFFSET),
        Point3D::new(0.0, DEPTH, OFFSET),
    )?;
    scene.push_object(plastic, plastic, Primitive::Triangle(tri));

    // BACK
    let tri = Triangle3D::new(
        Point3D::new(WIDTH, 0.0, OFFSET + BASE_THICKNESS),
        Point3D::new(0.0, 0.0, OFFSET),
        Point3D::new(0.0, 0.0, OFFSET + BASE_THICKNESS),
    )?;
    scene.push_object(plastic, plastic, Primitive::Triangle(tri));
    let tri = Triangle3D::new(
        Point3D::new(WIDTH, 0.0, OFFSET + BASE_THICKNESS),
        Point3D::new(WIDTH, 0.0, OFFSET),
        Point3D::new(0.0, 0.0, OFFSET),
    )?;
    scene.push_object(plastic, plastic, Primitive::Triangle(tri));

    // LEFT
    let tri = Triangle3D::new(
        Point3D::new(WIDTH, 0.0, OFFSET),
        Point3D::new(WIDTH, 0.0, OFFSET + BASE_THICKNESS),
        Point3D::new(WIDTH, DEPTH, OFFSET + BASE_THICKNESS),
    )?;
    scene.push_object(plastic, plastic, Primitive::Triangle(tri));
    let tri = Triangle3D::new(
        Point3D::new(WIDTH, 0.0, OFFSET),
        Point3D::new(WIDTH, DEPTH, OFFSET + BASE_THICKNESS),
        Point3D::new(WIDTH, DEPTH, OFFSET),
    )?;
    scene.push_object(plastic, plastic, Primitive::Triangle(tri));

    // RIGHT
    let tri = Triangle3D::new(
        Point3D::new(0.0, 0.0, OFFSET),
        Point3D::new(0.0, 0.0, OFFSET + BASE_THICKNESS),
        Point3D::new(0.0, DEPTH, OFFSET + BASE_THICKNESS),
    )?;
    scene.push_object(plastic, plastic, Primitive::Triangle(tri));
    let tri = Triangle3D::new(
        Point3D::new(0.0, 0.0, OFFSET),
        Point3D::new(0.0, 0.0, OFFSET + BASE_THICKNESS),
        Point3D::new(0.0, DEPTH, OFFSET),
    )?;
    scene.push_object(plastic, plastic, Primitive::Triangle(tri));

    /* SCREEN */

    let y: Float = DEPTH * ANGLE.cos();
    let z: Float = DEPTH * ANGLE.sin();
    // Top of screen
    let tri = Triangle3D::new(
        Point3D::new(0., 0., BASE_THICKNESS + SCREEN_THICKNESS + OFFSET),
        Point3D::new(WIDTH, 0.0, OFFSET + BASE_THICKNESS + SCREEN_THICKNESS),
        Point3D::new(WIDTH, y, z + OFFSET + BASE_THICKNESS + SCREEN_THICKNESS),
    )?;
    scene.push_object(plastic, plastic, Primitive::Triangle(tri));
    let tri = Triangle3D::new(
        Point3D::new(0., 0., OFFSET + BASE_THICKNESS + SCREEN_THICKNESS),
        Point3D::new(WIDTH, y, z + OFFSET + BASE_THICKNESS + SCREEN_THICKNESS),
        Point3D::new(0.0, y, z + OFFSET + BASE_THICKNESS + SCREEN_THICKNESS),
    )?;
    scene.push_object(plastic, plastic, Primitive::Triangle(tri));

    // Left of screen
    let tri = Triangle3D::new(
        Point3D::new(WIDTH, 0., OFFSET + BASE_THICKNESS),
        Point3D::new(WIDTH, y, OFFSET + BASE_THICKNESS + SCREEN_THICKNESS + z),
        Point3D::new(WIDTH, 0.0, OFFSET + BASE_THICKNESS + SCREEN_THICKNESS),
    )?;
    scene.push_object(plastic, plastic, Primitive::Triangle(tri));
    let tri = Triangle3D::new(
        Point3D::new(WIDTH, 0., OFFSET + BASE_THICKNESS),
        Point3D::new(WIDTH, y, OFFSET + BASE_THICKNESS + z),
        Point3D::new(WIDTH, y, z + OFFSET + BASE_THICKNESS + SCREEN_THICKNESS),
    )?;
    scene.push_object(plastic, plastic, Primitive::Triangle(tri));

    // right of screen
    let tri = Triangle3D::new(
        Point3D::new(0., 0., OFFSET + BASE_THICKNESS),
        Point3D::new(0., y, OFFSET + BASE_THICKNESS + SCREEN_THICKNESS + z),
        Point3D::new(0., 0.0, OFFSET + BASE_THICKNESS + SCREEN_THICKNESS),
    )?;
    scene.push_object(plastic, plastic, Primitive::Triangle(tri));
    let tri = Triangle3D::new(
        Point3D::new(0., 0., OFFSET + BASE_THICKNESS),
        Point3D::new(0., y, OFFSET + BASE_THICKNESS + z),
        Point3D::new(0., y, z + OFFSET + BASE_THICKNESS + SCREEN_THICKNESS),
    )?;
    scene.push_object(plastic, plastic, Primitive::Triangle(tri));

    // back of screen
    let tri = Triangle3D::new(
        Point3D::new(0.0, 0.0, BASE_THICKNESS + OFFSET),
        Point3D::new(WIDTH, 0.0, OFFSET + BASE_THICKNESS + SCREEN_THICKNESS),
        Point3D::new(0.0, 0.0, OFFSET + BASE_THICKNESS + SCREEN_THICKNESS),
    )?;
    scene.push_object(plastic, plastic, Primitive::Triangle(tri));
    let tri = Triangle3D::new(
        Point3D::new(0.0, 0.0, BASE_THICKNESS + OFFSET),
        Point3D::new(WIDTH, 0.0, OFFSET + BASE_THICKNESS),
        Point3D::new(WIDTH, 0.0, OFFSET + BASE_THICKNESS + SCREEN_THICKNESS),
    )?;
    scene.push_object(plastic, plastic, Primitive::Triangle(tri));

    // Front of screen
    let tri = Triangle3D::new(
        Point3D::new(0.0, y, BASE_THICKNESS + OFFSET + z),
        Point3D::new(WIDTH, y, OFFSET + BASE_THICKNESS + SCREEN_THICKNESS + z),
        Point3D::new(0.0, y, OFFSET + BASE_THICKNESS + SCREEN_THICKNESS + z),
    )?;
    scene.push_object(plastic, plastic, Primitive::Triangle(tri));
    let tri = Triangle3D::new(
        Point3D::new(0.0, y, 0.0 + BASE_THICKNESS + OFFSET + z),
        Point3D::new(WIDTH, y, OFFSET + BASE_THICKNESS + z),
        Point3D::new(WIDTH, y, OFFSET + BASE_THICKNESS + SCREEN_THICKNESS + z),
    )?;
    scene.push_object(plastic, plastic, Primitive::Triangle(tri));

    // Bottom of screen (a.k.a. Screen)
    let tri = Triangle3D::new(
        Point3D::new(0., 0., OFFSET + BASE_THICKNESS),
        Point3D::new(WIDTH, y, z + OFFSET + BASE_THICKNESS),
        Point3D::new(0.0, y, z + OFFSET + BASE_THICKNESS),
    )?;
    scene.push_object(screen, screen, Primitive::Triangle(tri));
    let tri = Triangle3D::new(
        Point3D::new(0., 0., OFFSET + BASE_THICKNESS),
        Point3D::new(WIDTH, 0.0, OFFSET + BASE_THICKNESS),
        Point3D::new(WIDTH, y, z + OFFSET + BASE_THICKNESS),
    )?;
    scene.push_object(screen, screen, Primitive::Triangle(tri));

    scene.build_accelerator();

    // Create film
    let film = Film {
        resolution: (512, 512),
    };

    // Create view
    let view_point = Point3D::new(0.9, -0.4, 0.3);
    let view_direction = (Point3D::new(0., WIDTH / 2., DEPTH) - view_point).get_normalized();
    let view = View {
        view_direction,
        view_point,
        ..View::default()
    };

    // let view_point = Point3D::new(0.6, 0.9, 0.3);
    // let view_direction = (Point3D::new(0., WIDTH / 2., DEPTH) - view_point).get_normalized();
    // let view = View {
    //     view_direction,
    //     view_point,
    //     ..View::default()
    // };

    // Create camera
    let camera = Pinhole::new(view, film);

    let integrator = RayTracer {
        n_ambient_samples: 220,
        n_shadow_samples: 1,
        max_depth: 4,
        ..RayTracer::default()
    };

    let buffer = integrator.render(&scene, &camera);
    buffer.save_hdre(std::path::Path::new("./tests/scenes/images/laptop.hdr"))
}

#[test]
#[ignore]
fn sponza() -> Result<(), String> {
    // cargo test --features parallel --release --package rendering --test test_scenes -- sponza --ignored --exact --nocapture

    let mut scene = Scene::default();
    let gray = scene.push_material(Material::Plastic(Plastic {
        colour: Spectrum::gray(0.3),
        specularity: 0.,
        roughness: 0.,
    }));

    scene.add_from_obj("./tests/scenes/sponza.obj".to_string(), gray, gray);

    scene.add_perez_sky(
        calendar::Date {
            month: 6,
            day: 1,
            hour: 12.,
        },
        -33.,
        70.,
        65.,
        200.,
        500.,
    );

    scene.build_accelerator();

    // Create film
    let film = Film {
        resolution: (330, 330),
    };

    // Create view
    let view_point = Point3D::new(0.0, 5., 0.0);
    let view_direction = Vector3D::new(1., 0., 0.).get_normalized();
    let view = View {
        view_direction,
        view_point,
        view_up: Vector3D::new(0., 1., 0.),
        ..View::default()
    };

    // Create camera
    let camera = Pinhole::new(view, film);

    let integrator = RayTracer {
        n_ambient_samples: 180,
        n_shadow_samples: 1,
        max_depth: 2,
        ..RayTracer::default()
    };

    let buffer = integrator.render(&scene, &camera);
    buffer.save_hdre(std::path::Path::new("./tests/scenes/images/sponza.hdr"))
}

#[test]
#[ignore]
<<<<<<< HEAD
fn scene_0() -> Result<(), String> {
    // cargo test --package rendering --test test_scenes -- --ignored scene_0 --exact --nocapture

    let mut scene = Scene::from_radiance("./tests/scenes/scene0.rad".to_string())?;
=======
fn cornell() -> Result<(), String> {
    // cargo test --features parallel --release --package rendering --test test_scenes -- --ignored cornell --exact --nocapture

    let mut scene = Scene::from_radiance("./tests/scenes/cornell.rad".to_string())?;
>>>>>>> b84f513f

    scene.build_accelerator();

    // Create camera
    let film = Film {
<<<<<<< HEAD
        resolution: (512, 512),
    };

    // Create view
    let view = View {
        view_point: Point3D::new(2.25, 0.375, 1.),
        view_direction: Vector3D::new(-0.25, 0.125, -0.125),
        field_of_view: 45.,
        ..View::default()
    };

    // Create camera
    let camera = Pinhole::new(view, film);

    let integrator = RayTracer {
        n_ambient_samples: 20,
        n_shadow_samples: 1,
        max_depth: 8,
        ..RayTracer::default()
    };

    let buffer = integrator.render(&scene, &camera);
    buffer.save_hdre(std::path::Path::new("./tests/scenes/images/scene0.hdr"))
}

#[test]
#[ignore]
fn cornell_glass() -> Result<(), String> {
    // cargo test --features parallel --release --package rendering --test test_scenes -- --ignored cornell_glass --exact --nocapture

    let mut scene = Scene::from_radiance("./tests/scenes/cornell_glass.rad".to_string())?;

    scene.build_accelerator();

    // Create camera
    let film = Film {
=======
>>>>>>> b84f513f
        // resolution: (320, 240),
        resolution: (512, 367),
        // resolution: (1024, 768),
        // resolution: (512, 512),
    };

    // Create view
    let view = View {
        view_direction: Vector3D::new(0., 1., 0.).get_normalized(),
        // view_point: Point3D::new(2., 1., 1.),
        view_point: Point3D::new(3., -5., 2.25),
        field_of_view: 50.,
        ..View::default()
    };

    // Create camera
    let camera = Pinhole::new(view, film);

    let integrator = RayTracer {
<<<<<<< HEAD
        n_ambient_samples: 300,
        n_shadow_samples: 1,
        max_depth: 8,
=======
        n_ambient_samples: 390,
        n_shadow_samples: 100,
        max_depth: 3,
>>>>>>> b84f513f
        ..RayTracer::default()
    };

    let buffer = integrator.render(&scene, &camera);
    buffer.save_hdre(std::path::Path::new(
<<<<<<< HEAD
        "./tests/scenes/images/cornell_glass.hdr",
=======
        "./tests/scenes/images/cornell_ab0.hdr",
>>>>>>> b84f513f
    ))
}

#[test]
#[ignore]
<<<<<<< HEAD
fn cornell_solid() -> Result<(), String> {
    // cargo test --features parallel --release --package rendering --test test_scenes -- --ignored cornell_solid --exact --nocapture

    let mut scene = Scene::from_radiance("./tests/scenes/cornell_solid.rad".to_string())?;

    scene.build_accelerator();

    // Create camera
    let film = Film {
        // resolution: (320, 240),
        resolution: (512, 367),
        // resolution: (1024, 768),
        // resolution: (512, 512),
    };

    // Create view
    let view = View {
        view_direction: Vector3D::new(0., 1., 0.).get_normalized(),
        // view_point: Point3D::new(2., 1., 1.),
        view_point: Point3D::new(3., -5., 2.25),
        field_of_view: 50.,
        ..View::default()
    };

    // Create camera
    let camera = Pinhole::new(view, film);

    let integrator = RayTracer {
        n_ambient_samples: 2900,
        n_shadow_samples: 1,
        max_depth: 100,
        ..RayTracer::default()
    };

    let buffer = integrator.render(&scene, &camera);
    buffer.save_hdre(std::path::Path::new(
        "./tests/scenes/images/cornell_solid.hdr",
    ))
}

#[test]
#[ignore]
=======
>>>>>>> b84f513f
fn room() -> Result<(), String> {
    // 11 seconds
    // cargo test --features parallel --release --package rendering --test test_scenes -- room --exact --nocapture --ignored
    // oconv ../room.rad ../white_sky.rad > room.oct ;time rpict -x 512 -y 512 -vv 60 -vh 60 -ab 3 -ad 220 -aa 0 -vp 2 1 1 -vd 0 1 0 ./room.oct > rad_room.hdr

    let mut scene = Scene::from_radiance("./tests/scenes/room.rad".to_string())?;
    // scene.add_perez_sky(
    //     calendar::Date {
    //         month: 6,
    //         day: 1,
    //         hour: 12.,
    //     },
    //     -33.,
    //     70.,
    //     65.,
    //     200.,
    //     500.,
    // );

    scene.build_accelerator();

    // Create film
    let film = Film {
        resolution: (512, 512),
    };

    // Create view
    let view = View {
        view_direction: Vector3D::new(0., 1., 0.).get_normalized(),
        view_point: Point3D::new(2., 1., 1.),
        ..View::default()
    };
    // Create camera
    let camera = Pinhole::new(view, film);

    let integrator = RayTracer {
        n_ambient_samples: 320,
        n_shadow_samples: 1,
        max_depth: 3,
        ..RayTracer::default()
    };

    let buffer = integrator.render(&scene, &camera);
    buffer.save_hdre(std::path::Path::new("./tests/scenes/images/room.hdr"))
}

#[test]
#[ignore]
fn dining() -> Result<(), String> {
    // cargo test --features parallel  --release --package rendering --test test_scenes -- dining --exact --nocapture --ignored

    let mut scene = Scene::default();
    let gray = scene.push_material(Material::Plastic(Plastic {
        colour: Spectrum::gray(0.3),
        specularity: 0.,
        roughness: 0.,
    }));

    scene.add_from_obj("./tests/scenes//casa2.obj".to_string(), gray, gray);

    scene.add_perez_sky(
        calendar::Date {
            month: 6,
            day: 1,
            hour: 12.,
        },
        -33.,
        70.,
        65.,
        200.,
        500.,
    );

    scene.build_accelerator();

    // Create film
    let film = Film {
        resolution: (830, 550),
    };

    // Create view
    let view_point = Point3D::new(-4.0, 1.3, 0.);
    let view_direction = Vector3D::new(1., -0.12, 0.).get_normalized();
    let view = View {
        view_direction,
        view_point,
        field_of_view: 48.,

        view_up: Vector3D::new(0., 1., 0.),
        ..View::default()
    };

    // Create camera
    let camera = Pinhole::new(view, film);

    let integrator = RayTracer {
        n_ambient_samples: 60,
        n_shadow_samples: 1,
        max_depth: 1,
        ..RayTracer::default()
    };

    let buffer = integrator.render(&scene, &camera);
    buffer.save_hdre(std::path::Path::new("./tests/scenes//images/dining.hdr"))
}<|MERGE_RESOLUTION|>--- conflicted
+++ resolved
@@ -316,23 +316,16 @@
 
 #[test]
 #[ignore]
-<<<<<<< HEAD
+
 fn scene_0() -> Result<(), String> {
     // cargo test --package rendering --test test_scenes -- --ignored scene_0 --exact --nocapture
 
     let mut scene = Scene::from_radiance("./tests/scenes/scene0.rad".to_string())?;
-=======
-fn cornell() -> Result<(), String> {
-    // cargo test --features parallel --release --package rendering --test test_scenes -- --ignored cornell --exact --nocapture
-
-    let mut scene = Scene::from_radiance("./tests/scenes/cornell.rad".to_string())?;
->>>>>>> b84f513f
-
-    scene.build_accelerator();
-
-    // Create camera
-    let film = Film {
-<<<<<<< HEAD
+
+    scene.build_accelerator();
+
+    // Create camera
+    let film = Film {
         resolution: (512, 512),
     };
 
@@ -369,8 +362,6 @@
 
     // Create camera
     let film = Film {
-=======
->>>>>>> b84f513f
         // resolution: (320, 240),
         resolution: (512, 367),
         // resolution: (1024, 768),
@@ -390,31 +381,20 @@
     let camera = Pinhole::new(view, film);
 
     let integrator = RayTracer {
-<<<<<<< HEAD
         n_ambient_samples: 300,
         n_shadow_samples: 1,
         max_depth: 8,
-=======
-        n_ambient_samples: 390,
-        n_shadow_samples: 100,
-        max_depth: 3,
->>>>>>> b84f513f
         ..RayTracer::default()
     };
 
     let buffer = integrator.render(&scene, &camera);
     buffer.save_hdre(std::path::Path::new(
-<<<<<<< HEAD
         "./tests/scenes/images/cornell_glass.hdr",
-=======
-        "./tests/scenes/images/cornell_ab0.hdr",
->>>>>>> b84f513f
     ))
 }
 
 #[test]
 #[ignore]
-<<<<<<< HEAD
 fn cornell_solid() -> Result<(), String> {
     // cargo test --features parallel --release --package rendering --test test_scenes -- --ignored cornell_solid --exact --nocapture
 
@@ -457,8 +437,6 @@
 
 #[test]
 #[ignore]
-=======
->>>>>>> b84f513f
 fn room() -> Result<(), String> {
     // 11 seconds
     // cargo test --features parallel --release --package rendering --test test_scenes -- room --exact --nocapture --ignored
