/*
MIT License
Copyright (c)  Germán Molina
Permission is hereby granted, free of charge, to any person obtaining a copy
of this software and associated documentation files (the "Software"), to deal
in the Software without restriction, including without limitation the rights
to use, copy, modify, merge, publish, distribute, sublicense, and/or sell
copies of the Software, and to permit persons to whom the Software is
furnished to do so, subject to the following conditions:
The above copyright notice and this permission notice shall be included in all
copies or substantial portions of the Software.
THE SOFTWARE IS PROVIDED "AS IS", WITHOUT WARRANTY OF ANY KIND, EXPRESS OR
IMPLIED, INCLUDING BUT NOT LIMITED TO THE WARRANTIES OF MERCHANTABILITY,
FITNESS FOR A PARTICULAR PURPOSE AND NONINFRINGEMENT. IN NO EVENT SHALL THE
AUTHORS OR COPYRIGHT HOLDERS BE LIABLE FOR ANY CLAIM, DAMAGES OR OTHER
LIABILITY, WHETHER IN AN ACTION OF CONTRACT, TORT OR OTHERWISE, ARISING FROM,
OUT OF OR IN CONNECTION WITH THE SOFTWARE OR THE USE OR OTHER DEALINGS IN THE
SOFTWARE.
*/

use crate::camera::{Camera, CameraSample};
use crate::colour::Spectrum;
use crate::image::ImageBuffer;
use crate::interaction::Interaction;
use crate::material::Material;
<<<<<<< HEAD
use crate::rand::*;
=======
use crate::ray::Ray;
>>>>>>> b84f513f
use crate::scene::{Object, Scene};
use crate::Float;
use crate::rand::*;
use geometry::intersection::SurfaceSide;
use geometry::Ray3D;

#[cfg(feature = "parallel")]
use rayon::prelude::*;

<<<<<<< HEAD
=======
pub struct RayTracerHelper {
    pub rays: Vec<Ray>,
    pub nodes: [usize; 32],
}

impl std::default::Default for RayTracerHelper {
    fn default() -> Self {
        Self {
            rays: vec![Ray::default(); 15],
            nodes: [0; 32], //Vec::with_capacity(64),
        }
    }
}

impl RayTracerHelper {
    pub fn with_capacity(n: usize) -> Self {
        Self {
            rays: vec![Ray::default(); n],
            nodes: [0; 32], // Vec::with_capacity(64),
        }
    }
}

>>>>>>> b84f513f
#[derive(Debug, Clone)]
pub struct RayTracer {
    pub max_depth: usize,
    pub n_shadow_samples: usize,
    pub n_ambient_samples: usize,
<<<<<<< HEAD
=======

    pub limit_weight: Float,
>>>>>>> b84f513f
}

impl Default for RayTracer {
    fn default() -> Self {
        Self {
            max_depth: 100,
            n_shadow_samples: 1,
            n_ambient_samples: 70,
<<<<<<< HEAD
=======

            limit_weight: 1e-3,
>>>>>>> b84f513f
        }
    }
}

#[allow(dead_code)]
fn power_heuristic(na: usize, pdfa: Float, nb: usize, pdfb: Float) -> Float {
    let na = na as f64;
    let nb = nb as f64;
    let a = na * pdfa;
    let b = nb * pdfb;
    a * a / (a * a + b * b)
}

#[allow(dead_code)]
fn balance_heuristic(na: usize, pdfa: Float, nb: usize, pdfb: Float) -> Float {
    let na = na as f64;
    let nb = nb as f64;
    let a = na * pdfa;
    let b = nb * pdfb;
    a / (a + b)
}

impl RayTracer {
    /// Recursively traces a ray
    pub fn trace_ray<const N: usize>(
        &self,
        rng: &mut RandGen,
        scene: &Scene,
<<<<<<< HEAD
        mut ray: Ray3D,
        aux: &mut [usize; N],
    ) -> Spectrum {
        let original_ray = ray;
        let mut spectrum = Spectrum::BLACK;
        // If max_depth is Zero, then there is no point in
        // using multiple ambient samples
        let n_ambient_samples = if self.max_depth == 0 {
            1
        } else {
            self.n_ambient_samples
        };

        for _ in 0..n_ambient_samples {
            ray = original_ray;

            let mut ray_prob = 1.0;
            let mut beta = Spectrum::ONE;
            let mut depth = 0;
            let mut refraction_coefficient = 1.0;
            let mut specular_bounce = true;
            loop {
                let intersect = scene.cast_ray(ray, aux);
                if intersect.is_none() {
                    // Check distant lights
                    for light in &scene.distant_lights {
                        if let Some((light_colour, light_pdf)) =
                            intersect_light(scene, light, ray, aux)
                        {
                            if light_pdf > 1e-18 {
                                let w = if depth == 0 || specular_bounce {
                                    1.0
                                } else {
                                    power_heuristic(1, ray_prob, 1, light_pdf)
                                };
                                spectrum += beta * w * light_colour;
                            }
                        }
                    }
=======
        ray: &mut Ray,
        aux: &mut RayTracerHelper,
    ) -> Spectrum {
        if let Some(triangle_index) = scene.cast_ray(ray, &mut aux.nodes) {
            let material = match ray.interaction.geometry_shading.side {
                SurfaceSide::Front => {
                    &scene.materials[scene.front_material_indexes[triangle_index]]
                }
                SurfaceSide::Back => &scene.materials[scene.back_material_indexes[triangle_index]],
                SurfaceSide::NonApplicable => {
                    // Hit parallel to the surface...
                    return Spectrum::BLACK;
                }
            };

            let (intersection_pt, normal, ..) = ray.get_triad();

            // for now, emmiting materials don't reflect... but they
            // are visible when viewed directly from the camera
            if material.emits_light() {
                if ray.depth == 0 {
                    return material.colour();
                } else {
                    return Spectrum::BLACK;
                }
                // let light_pdf = crate::triangle::triangle_solid_angle_pdf(
                //     &scene.triangles[triangle_index],
                //     intersection_pt,
                //     ray.interaction.geometry_shading.normal,
                //     &ray.geometry,
                // );
                // return (material.colour(), light_pdf);
                // return (Spectrum::BLACK, light_pdf);
            }

            // Limit bounces
            if ray.depth > self.max_depth {
                return Spectrum::BLACK;
            }

            #[cfg(feature = "textures")]
            ray.interaction
                .interpolate_normal(scene.normals[triangle_index]);

            // let mut wt = ray.value;

            // Handle specular materials... we have 1 or 2 rays... spawn those.
            if material.specular_only() {
                let mut specular_li = Spectrum::BLACK;

                let paths = material.get_possible_paths(&normal, &intersection_pt, ray);
>>>>>>> b84f513f

                    // and also the let's check the sky
                    if let Some(sky) = &scene.sky {
                        let sky_brightness = sky(ray.direction);
                        let colour = scene.sky_colour.unwrap_or_else(|| Spectrum::gray(1.0));
                        spectrum += beta * colour * sky_brightness;
                    }
                    // path is done
                    break;
                }

                let (triangle_index, mut interaction) = intersect.unwrap();
                let material = match interaction.geometry_shading.side {
                    SurfaceSide::Front => {
                        &scene.materials[scene.front_material_indexes[triangle_index]]
                    }
                    SurfaceSide::Back => {
                        &scene.materials[scene.back_material_indexes[triangle_index]]
                    }
                    SurfaceSide::NonApplicable => {
                        // Hit parallel to the surface...
                        break;
                    }
                };

<<<<<<< HEAD
                // We hit a light... lights do not reflect,
                // so break
                if material.emits_light() {
                    if specular_bounce {
                        spectrum += beta * material.colour();
                    }
                    break;
                }

                #[cfg(feature = "textures")]
                interaction.interpolate_normal(scene.normals[triangle_index]);

                // Direct lighting
                if !material.specular_only() {
                    let n_shadow_samples = if depth == 0 { self.n_shadow_samples } else { 1 };
                    let local = self.get_local_illumination(
                        scene,
                        material,
                        &interaction,
                        refraction_coefficient,
                        rng,
                        n_shadow_samples,
                        aux,
                    );
                    spectrum += beta * local;
                }

                // reached limit.
                depth += 1;
                if depth > self.max_depth {
                    break;
                }

                // Sample BSDF, and continue
                if let Some(sample) = material.sample_bsdf(
                    ray.direction,
                    &mut interaction,
                    &mut refraction_coefficient,
                    rng,
                ) {
                    let cos_theta = (interaction.geometry_shading.normal * sample.wi).abs();
                    beta *= sample.spectrum * cos_theta / sample.pdf;
                    ray_prob = sample.pdf;
                    ray = Ray3D {
                        direction: sample.wi,
                        origin: interaction.point,
                    };
                    specular_bounce = sample.is_specular();
                } else {
                    break;
                };

                // Russian roulette
                let q = (1. - beta.radiance()).max(0.);
                let aux: Float = rng.gen();
                if aux < q {
                    break;
                }
                beta /= 1. - q;
=======
                    new_ray.depth += 1;

                    let li = self.trace_ray(rng, scene, &mut new_ray, aux);
                    specular_li += li * *bsdf_value
                }

                ray.colour *= specular_li;
                return specular_li
            }

            // Calculate the number of direct samples

            let n_shadow_samples = if ray.depth == 0 {
                self.n_shadow_samples
            } else {
                1
            };

            /* DIRECT LIGHT */
            let local = self.get_local_illumination(
                scene,
                material,
                ray,
                rng,
                n_shadow_samples,
                &mut aux.nodes,
            );

            /* INDIRECT */
            let n_ambient_samples = ray.get_n_ambient_samples(
                self.n_ambient_samples,
                self.max_depth,
                self.limit_weight,
                rng,
            );

            let global =
                self.get_global_illumination(scene, n_ambient_samples, material, ray, rng, aux);

            local + global
        } else {
            // Did not hit... so, let's check the sky
            if let Some(sky) = &scene.sky {
                let sky_brightness = sky(ray.geometry.direction);
                let colour = scene.sky_colour.unwrap_or_else(|| Spectrum::gray(1.0));
                ray.colour *= colour * sky_brightness;
                colour * sky_brightness
            } else {
                Spectrum::BLACK
>>>>>>> b84f513f
            }
        }

        spectrum / n_ambient_samples as Float
    }

    /// Calculates the luminance produced by the direct sources in the
    /// scene
    #[allow(clippy::too_many_arguments)]
<<<<<<< HEAD
    fn get_local_illumination<const N: usize>(
=======
    fn sample_light_array<const N: usize>(
>>>>>>> b84f513f
        &self,
        scene: &Scene,
        material: &Material,
        interaction: &Interaction,
        eta: Float,
        rng: &mut RandGen,
        n_shadow_samples: usize,
<<<<<<< HEAD
=======
        lights: &[Object],
>>>>>>> b84f513f
        node_aux: &mut [usize; N],
    ) -> Spectrum {
        let (mut intersection_pt, normal, e1, e2) = interaction.get_triad();
        intersection_pt += normal * 0.001; // prevent self-shading
        let mut local_illum = Spectrum::BLACK;

        let n = n_shadow_samples;
<<<<<<< HEAD
        let n_shadow_samples = n as Float;
        if let Some((light, p_light)) = scene.sample_light_uniform(rng) {
=======
        let n_shadow_samples = n_shadow_samples as Float;

        for light in lights.iter() {
            // let this_origin = this_origin + normal * 0.001;
>>>>>>> b84f513f
            let mut i = 0;
            while i < n {
<<<<<<< HEAD
                let wi = if n > 1 {
=======
                let direction = if n == 1 {
>>>>>>> b84f513f
                    light.primitive.sample_direction(rng, intersection_pt)
                } else {
                    let (_, direction) = light.primitive.direction(intersection_pt);
                    direction
                };
                let shadow_ray = Ray3D {
                    origin: intersection_pt,
                    direction: wi,
                };

                if let Some((light_colour, light_pdf)) =
                    intersect_light(scene, light, shadow_ray, node_aux)
                {
                    i += 1;
                    if light_pdf < 1e-18 {
                        // The light is obstructed... don't add light, but count it.
                        continue;
                    }

<<<<<<< HEAD
                    let cos_theta = (normal * wi).abs();
                    let wo = interaction.wo;
                    let bsdf = material.eval_bsdf(normal, e1, e2, wo, wi, eta);
                    let fx = light_colour * cos_theta * bsdf;

                    let bsdf_pdf = material.pdf(normal, e1, e2, wi, wo, eta);
=======
                    let cos_theta = (normal * direction).abs();
                    let vout = shadow_ray.direction * -1.;

                    let mat_bsdf_value = material.eval_bsdf(normal, e1, e2, ray, vout);
                    let fx = light_colour * cos_theta * mat_bsdf_value;
>>>>>>> b84f513f

                    let weight = power_heuristic(n, light_pdf * p_light, 1, bsdf_pdf);

                    local_illum += weight * fx / (light_pdf * p_light);
                }
            } // end of iterating samples
<<<<<<< HEAD
        }

        local_illum / n_shadow_samples
=======
        } // end of iterating lights

        local_illum
    }

    /// Calculates the luminance produced by the direct sources in the
    /// scene
    fn get_local_illumination<const N: usize>(
        &self,
        scene: &Scene,
        material: &Material, //&impl Material,
        ray: &Ray,
        rng: &mut RandGen,
        n_shadow_samples: usize,
        node_aux: &mut [usize; N],
    ) -> Spectrum {
        let close = self.sample_light_array(
            scene,
            material,
            ray,
            rng,
            n_shadow_samples,
            &scene.lights,
            node_aux,
        );
        let distant = self.sample_light_array(
            scene,
            material,
            ray,
            rng,
            n_shadow_samples,
            &scene.distant_lights,
            node_aux,
        );

        // return
        close + distant
    }

    fn get_global_illumination(
        &self,
        scene: &Scene,
        n_ambient_samples: usize,
        material: &Material,
        ray: &mut Ray,
        rng: &mut RandGen,
        aux: &mut RayTracerHelper,
    ) -> Spectrum {
        if n_ambient_samples == 0 {
            return Spectrum::BLACK;
        }

        let (intersection_pt, normal, e1, e2) = ray.get_triad();

        let mut global = Spectrum::BLACK;

        let depth = ray.depth;
        aux.rays[depth] = *ray; // store a copy.

        let mut count = 0;
        while count < n_ambient_samples {
            // Choose a direction.
            let (bsdf_value, ray_pdf) =
                material.sample_bsdf(normal, e1, e2, intersection_pt, ray, rng);
            let new_ray_dir = ray.geometry.direction;
            debug_assert!(
                (1. - new_ray_dir.length()).abs() < 1e-2,
                "Length is {}",
                new_ray_dir.length()
            );
            debug_assert!(
                (1. - normal.length()).abs() < 1e-2,
                "normal Length is {}",
                normal.length()
            );

            let cos_theta = (normal * new_ray_dir).abs();
            let bsdf_rad = bsdf_value.radiance();
            ray.depth += 1;
            ray.value *= bsdf_rad * cos_theta / ray_pdf;

            let li = self.trace_ray(rng, scene, ray, aux);

            count += 1;

            global += li * bsdf_value * cos_theta / ray_pdf;

            *ray = aux.rays[depth];
        }

        global / (count as Float)
>>>>>>> b84f513f
    }

    #[allow(clippy::needless_collect)]
    pub fn render(self, scene: &Scene, camera: &dyn Camera) -> ImageBuffer {
        let (width, height) = camera.film_resolution();

        let total_pixels = width * height;
        let mut pixels = vec![Spectrum::BLACK; total_pixels];

        let chunk_len = 128;
        let i: Vec<&mut [Spectrum]> = pixels.chunks_mut(chunk_len).collect();

        #[cfg(not(feature = "parallel"))]
        let i = i.into_iter();

        #[cfg(feature = "parallel")]
        let i = i.into_par_iter();

<<<<<<< HEAD
        let progress = utils::ProgressBar::new("Rendering".to_string(), total_pixels);

        let _ = &i.enumerate().for_each(|(first_p, chunk)| {
            let mut pindex = first_p * chunk_len;
            let mut aux = [0; 32];
=======
        let progress = utils::ProgressBar::new(total_pixels);

        let _ = &i.enumerate().for_each(|(first_p, chunk)| {
            let mut pindex = first_p * chunk_len;
            let mut aux = RayTracerHelper::with_capacity(self.max_depth + 1);
>>>>>>> b84f513f
            let mut rng = get_rng();

            for pixel in chunk {
                let y = (pindex as Float / width as Float).floor() as usize;
                let x = pindex - y * width;
<<<<<<< HEAD
                let (ray, _weight) = camera.gen_ray(&CameraSample { p_film: (x, y) });

                *pixel = self.trace_ray(&mut rng, scene, ray, &mut aux);

=======
                let (mut ray, weight) = camera.gen_ray(&CameraSample { p_film: (x, y) });
                ray.value = weight;

                let v = self.trace_ray(&mut rng, scene, &mut ray, &mut aux);
                // if v.radiance() < 1e-4{
                //     dbg!(pindex, v);
                //     let (mut ray, weight) = camera.gen_ray(&CameraSample { p_film: (x, y) });
                //     let (v, _) = self.trace_ray(&mut rng, scene, &mut ray, &mut aux);
                // }
                *pixel = v;

>>>>>>> b84f513f
                progress.tic();
                pindex += 1;
            }
        });

<<<<<<< HEAD
=======
        // println!("\nScene took {} seconds to render", now.elapsed().as_secs());
>>>>>>> b84f513f
        progress.done();

        // return
        ImageBuffer::from_pixels(width, height, pixels)
    }
}

/// Sends a `shadow_ray` towards a `light`. Returns `None` if the ray misses
/// the light, returns `Some(Black, 0)` if obstructed; returns `Some(Color, pdf)`
/// if the light is hit.
pub fn intersect_light<const N: usize>(
    scene: &Scene,
    light: &Object,
<<<<<<< HEAD
    shadow_ray: Ray3D,
=======
    shadow_ray: &Ray3D,
>>>>>>> b84f513f
    node_aux: &mut [usize; N],
) -> Option<(Spectrum, Float)> {
    let light_direction = shadow_ray.direction;
    let origin = shadow_ray.origin;

    // Expect direction to be normalized
    debug_assert!((1. - light_direction.length()).abs() < 0.0001);

    let info = light.primitive.intersect(&shadow_ray)?;

    let light_distance_squared = (origin - info.p).length_squared();

    // If the light is not visible (this should not consider
    // transparent surfaces, yet.)
    if !scene.unobstructed_distance(shadow_ray, light_distance_squared, node_aux) {
        return Some((Spectrum::BLACK, 0.0));
    }

    let light_material = match info.side {
        SurfaceSide::Front => &scene.materials[light.front_material_index],
        SurfaceSide::Back => &scene.materials[light.back_material_index],
        SurfaceSide::NonApplicable => {
            // Hit parallel to the surface
            return Some((Spectrum::BLACK, 0.0));
        }
    };
    // let light_material = &scene.materials[light.front_material_index];

    let light_colour = light_material.colour();
    let light_pdf = light.primitive.solid_angle_pdf(&info, &shadow_ray);

    // let light_pdf = 1. / light.primitive.omega(origin);

    // return
    Some((light_colour, light_pdf))
}

#[cfg(test)]
mod tests {
    // use super::*;
}<|MERGE_RESOLUTION|>--- conflicted
+++ resolved
@@ -23,56 +23,21 @@
 use crate::image::ImageBuffer;
 use crate::interaction::Interaction;
 use crate::material::Material;
-<<<<<<< HEAD
 use crate::rand::*;
-=======
-use crate::ray::Ray;
->>>>>>> b84f513f
+
 use crate::scene::{Object, Scene};
 use crate::Float;
-use crate::rand::*;
 use geometry::intersection::SurfaceSide;
 use geometry::Ray3D;
 
 #[cfg(feature = "parallel")]
 use rayon::prelude::*;
 
-<<<<<<< HEAD
-=======
-pub struct RayTracerHelper {
-    pub rays: Vec<Ray>,
-    pub nodes: [usize; 32],
-}
-
-impl std::default::Default for RayTracerHelper {
-    fn default() -> Self {
-        Self {
-            rays: vec![Ray::default(); 15],
-            nodes: [0; 32], //Vec::with_capacity(64),
-        }
-    }
-}
-
-impl RayTracerHelper {
-    pub fn with_capacity(n: usize) -> Self {
-        Self {
-            rays: vec![Ray::default(); n],
-            nodes: [0; 32], // Vec::with_capacity(64),
-        }
-    }
-}
-
->>>>>>> b84f513f
 #[derive(Debug, Clone)]
 pub struct RayTracer {
     pub max_depth: usize,
     pub n_shadow_samples: usize,
     pub n_ambient_samples: usize,
-<<<<<<< HEAD
-=======
-
-    pub limit_weight: Float,
->>>>>>> b84f513f
 }
 
 impl Default for RayTracer {
@@ -81,11 +46,6 @@
             max_depth: 100,
             n_shadow_samples: 1,
             n_ambient_samples: 70,
-<<<<<<< HEAD
-=======
-
-            limit_weight: 1e-3,
->>>>>>> b84f513f
         }
     }
 }
@@ -114,7 +74,7 @@
         &self,
         rng: &mut RandGen,
         scene: &Scene,
-<<<<<<< HEAD
+
         mut ray: Ray3D,
         aux: &mut [usize; N],
     ) -> Spectrum {
@@ -154,59 +114,6 @@
                             }
                         }
                     }
-=======
-        ray: &mut Ray,
-        aux: &mut RayTracerHelper,
-    ) -> Spectrum {
-        if let Some(triangle_index) = scene.cast_ray(ray, &mut aux.nodes) {
-            let material = match ray.interaction.geometry_shading.side {
-                SurfaceSide::Front => {
-                    &scene.materials[scene.front_material_indexes[triangle_index]]
-                }
-                SurfaceSide::Back => &scene.materials[scene.back_material_indexes[triangle_index]],
-                SurfaceSide::NonApplicable => {
-                    // Hit parallel to the surface...
-                    return Spectrum::BLACK;
-                }
-            };
-
-            let (intersection_pt, normal, ..) = ray.get_triad();
-
-            // for now, emmiting materials don't reflect... but they
-            // are visible when viewed directly from the camera
-            if material.emits_light() {
-                if ray.depth == 0 {
-                    return material.colour();
-                } else {
-                    return Spectrum::BLACK;
-                }
-                // let light_pdf = crate::triangle::triangle_solid_angle_pdf(
-                //     &scene.triangles[triangle_index],
-                //     intersection_pt,
-                //     ray.interaction.geometry_shading.normal,
-                //     &ray.geometry,
-                // );
-                // return (material.colour(), light_pdf);
-                // return (Spectrum::BLACK, light_pdf);
-            }
-
-            // Limit bounces
-            if ray.depth > self.max_depth {
-                return Spectrum::BLACK;
-            }
-
-            #[cfg(feature = "textures")]
-            ray.interaction
-                .interpolate_normal(scene.normals[triangle_index]);
-
-            // let mut wt = ray.value;
-
-            // Handle specular materials... we have 1 or 2 rays... spawn those.
-            if material.specular_only() {
-                let mut specular_li = Spectrum::BLACK;
-
-                let paths = material.get_possible_paths(&normal, &intersection_pt, ray);
->>>>>>> b84f513f
 
                     // and also the let's check the sky
                     if let Some(sky) = &scene.sky {
@@ -232,7 +139,6 @@
                     }
                 };
 
-<<<<<<< HEAD
                 // We hit a light... lights do not reflect,
                 // so break
                 if material.emits_light() {
@@ -292,57 +198,6 @@
                     break;
                 }
                 beta /= 1. - q;
-=======
-                    new_ray.depth += 1;
-
-                    let li = self.trace_ray(rng, scene, &mut new_ray, aux);
-                    specular_li += li * *bsdf_value
-                }
-
-                ray.colour *= specular_li;
-                return specular_li
-            }
-
-            // Calculate the number of direct samples
-
-            let n_shadow_samples = if ray.depth == 0 {
-                self.n_shadow_samples
-            } else {
-                1
-            };
-
-            /* DIRECT LIGHT */
-            let local = self.get_local_illumination(
-                scene,
-                material,
-                ray,
-                rng,
-                n_shadow_samples,
-                &mut aux.nodes,
-            );
-
-            /* INDIRECT */
-            let n_ambient_samples = ray.get_n_ambient_samples(
-                self.n_ambient_samples,
-                self.max_depth,
-                self.limit_weight,
-                rng,
-            );
-
-            let global =
-                self.get_global_illumination(scene, n_ambient_samples, material, ray, rng, aux);
-
-            local + global
-        } else {
-            // Did not hit... so, let's check the sky
-            if let Some(sky) = &scene.sky {
-                let sky_brightness = sky(ray.geometry.direction);
-                let colour = scene.sky_colour.unwrap_or_else(|| Spectrum::gray(1.0));
-                ray.colour *= colour * sky_brightness;
-                colour * sky_brightness
-            } else {
-                Spectrum::BLACK
->>>>>>> b84f513f
             }
         }
 
@@ -352,11 +207,8 @@
     /// Calculates the luminance produced by the direct sources in the
     /// scene
     #[allow(clippy::too_many_arguments)]
-<<<<<<< HEAD
+
     fn get_local_illumination<const N: usize>(
-=======
-    fn sample_light_array<const N: usize>(
->>>>>>> b84f513f
         &self,
         scene: &Scene,
         material: &Material,
@@ -364,10 +216,6 @@
         eta: Float,
         rng: &mut RandGen,
         n_shadow_samples: usize,
-<<<<<<< HEAD
-=======
-        lights: &[Object],
->>>>>>> b84f513f
         node_aux: &mut [usize; N],
     ) -> Spectrum {
         let (mut intersection_pt, normal, e1, e2) = interaction.get_triad();
@@ -375,22 +223,12 @@
         let mut local_illum = Spectrum::BLACK;
 
         let n = n_shadow_samples;
-<<<<<<< HEAD
+
         let n_shadow_samples = n as Float;
         if let Some((light, p_light)) = scene.sample_light_uniform(rng) {
-=======
-        let n_shadow_samples = n_shadow_samples as Float;
-
-        for light in lights.iter() {
-            // let this_origin = this_origin + normal * 0.001;
->>>>>>> b84f513f
             let mut i = 0;
             while i < n {
-<<<<<<< HEAD
                 let wi = if n > 1 {
-=======
-                let direction = if n == 1 {
->>>>>>> b84f513f
                     light.primitive.sample_direction(rng, intersection_pt)
                 } else {
                     let (_, direction) = light.primitive.direction(intersection_pt);
@@ -410,123 +248,21 @@
                         continue;
                     }
 
-<<<<<<< HEAD
                     let cos_theta = (normal * wi).abs();
                     let wo = interaction.wo;
                     let bsdf = material.eval_bsdf(normal, e1, e2, wo, wi, eta);
                     let fx = light_colour * cos_theta * bsdf;
 
                     let bsdf_pdf = material.pdf(normal, e1, e2, wi, wo, eta);
-=======
-                    let cos_theta = (normal * direction).abs();
-                    let vout = shadow_ray.direction * -1.;
-
-                    let mat_bsdf_value = material.eval_bsdf(normal, e1, e2, ray, vout);
-                    let fx = light_colour * cos_theta * mat_bsdf_value;
->>>>>>> b84f513f
 
                     let weight = power_heuristic(n, light_pdf * p_light, 1, bsdf_pdf);
 
                     local_illum += weight * fx / (light_pdf * p_light);
                 }
             } // end of iterating samples
-<<<<<<< HEAD
         }
 
         local_illum / n_shadow_samples
-=======
-        } // end of iterating lights
-
-        local_illum
-    }
-
-    /// Calculates the luminance produced by the direct sources in the
-    /// scene
-    fn get_local_illumination<const N: usize>(
-        &self,
-        scene: &Scene,
-        material: &Material, //&impl Material,
-        ray: &Ray,
-        rng: &mut RandGen,
-        n_shadow_samples: usize,
-        node_aux: &mut [usize; N],
-    ) -> Spectrum {
-        let close = self.sample_light_array(
-            scene,
-            material,
-            ray,
-            rng,
-            n_shadow_samples,
-            &scene.lights,
-            node_aux,
-        );
-        let distant = self.sample_light_array(
-            scene,
-            material,
-            ray,
-            rng,
-            n_shadow_samples,
-            &scene.distant_lights,
-            node_aux,
-        );
-
-        // return
-        close + distant
-    }
-
-    fn get_global_illumination(
-        &self,
-        scene: &Scene,
-        n_ambient_samples: usize,
-        material: &Material,
-        ray: &mut Ray,
-        rng: &mut RandGen,
-        aux: &mut RayTracerHelper,
-    ) -> Spectrum {
-        if n_ambient_samples == 0 {
-            return Spectrum::BLACK;
-        }
-
-        let (intersection_pt, normal, e1, e2) = ray.get_triad();
-
-        let mut global = Spectrum::BLACK;
-
-        let depth = ray.depth;
-        aux.rays[depth] = *ray; // store a copy.
-
-        let mut count = 0;
-        while count < n_ambient_samples {
-            // Choose a direction.
-            let (bsdf_value, ray_pdf) =
-                material.sample_bsdf(normal, e1, e2, intersection_pt, ray, rng);
-            let new_ray_dir = ray.geometry.direction;
-            debug_assert!(
-                (1. - new_ray_dir.length()).abs() < 1e-2,
-                "Length is {}",
-                new_ray_dir.length()
-            );
-            debug_assert!(
-                (1. - normal.length()).abs() < 1e-2,
-                "normal Length is {}",
-                normal.length()
-            );
-
-            let cos_theta = (normal * new_ray_dir).abs();
-            let bsdf_rad = bsdf_value.radiance();
-            ray.depth += 1;
-            ray.value *= bsdf_rad * cos_theta / ray_pdf;
-
-            let li = self.trace_ray(rng, scene, ray, aux);
-
-            count += 1;
-
-            global += li * bsdf_value * cos_theta / ray_pdf;
-
-            *ray = aux.rays[depth];
-        }
-
-        global / (count as Float)
->>>>>>> b84f513f
     }
 
     #[allow(clippy::needless_collect)]
@@ -545,51 +281,25 @@
         #[cfg(feature = "parallel")]
         let i = i.into_par_iter();
 
-<<<<<<< HEAD
         let progress = utils::ProgressBar::new("Rendering".to_string(), total_pixels);
 
         let _ = &i.enumerate().for_each(|(first_p, chunk)| {
             let mut pindex = first_p * chunk_len;
             let mut aux = [0; 32];
-=======
-        let progress = utils::ProgressBar::new(total_pixels);
-
-        let _ = &i.enumerate().for_each(|(first_p, chunk)| {
-            let mut pindex = first_p * chunk_len;
-            let mut aux = RayTracerHelper::with_capacity(self.max_depth + 1);
->>>>>>> b84f513f
+
             let mut rng = get_rng();
 
             for pixel in chunk {
                 let y = (pindex as Float / width as Float).floor() as usize;
                 let x = pindex - y * width;
-<<<<<<< HEAD
                 let (ray, _weight) = camera.gen_ray(&CameraSample { p_film: (x, y) });
-
                 *pixel = self.trace_ray(&mut rng, scene, ray, &mut aux);
 
-=======
-                let (mut ray, weight) = camera.gen_ray(&CameraSample { p_film: (x, y) });
-                ray.value = weight;
-
-                let v = self.trace_ray(&mut rng, scene, &mut ray, &mut aux);
-                // if v.radiance() < 1e-4{
-                //     dbg!(pindex, v);
-                //     let (mut ray, weight) = camera.gen_ray(&CameraSample { p_film: (x, y) });
-                //     let (v, _) = self.trace_ray(&mut rng, scene, &mut ray, &mut aux);
-                // }
-                *pixel = v;
-
->>>>>>> b84f513f
                 progress.tic();
                 pindex += 1;
             }
         });
 
-<<<<<<< HEAD
-=======
-        // println!("\nScene took {} seconds to render", now.elapsed().as_secs());
->>>>>>> b84f513f
         progress.done();
 
         // return
@@ -603,11 +313,7 @@
 pub fn intersect_light<const N: usize>(
     scene: &Scene,
     light: &Object,
-<<<<<<< HEAD
     shadow_ray: Ray3D,
-=======
-    shadow_ray: &Ray3D,
->>>>>>> b84f513f
     node_aux: &mut [usize; N],
 ) -> Option<(Spectrum, Float)> {
     let light_direction = shadow_ray.direction;
