/*
MIT License
Copyright (c)  Germán Molina
Permission is hereby granted, free of charge, to any person obtaining a copy
of this software and associated documentation files (the "Software"), to deal
in the Software without restriction, including without limitation the rights
to use, copy, modify, merge, publish, distribute, sublicense, and/or sell
copies of the Software, and to permit persons to whom the Software is
furnished to do so, subject to the following conditions:
The above copyright notice and this permission notice shall be included in all
copies or substantial portions of the Software.
THE SOFTWARE IS PROVIDED "AS IS", WITHOUT WARRANTY OF ANY KIND, EXPRESS OR
IMPLIED, INCLUDING BUT NOT LIMITED TO THE WARRANTIES OF MERCHANTABILITY,
FITNESS FOR A PARTICULAR PURPOSE AND NONINFRINGEMENT. IN NO EVENT SHALL THE
AUTHORS OR COPYRIGHT HOLDERS BE LIABLE FOR ANY CLAIM, DAMAGES OR OTHER
LIABILITY, WHETHER IN AN ACTION OF CONTRACT, TORT OR OTHERWISE, ARISING FROM,
OUT OF OR IN CONNECTION WITH THE SOFTWARE OR THE USE OR OTHER DEALINGS IN THE
SOFTWARE.
*/

// use std::rc::RefCount;
use crate::bvh::BoundingVolumeTree;
use crate::colour::Spectrum;
use crate::from_simple_model::SimpleModelReader;
use crate::interaction::Interaction;
use crate::material::{Light, Material};
use crate::primitive::Primitive;
use crate::rand::RandGen;
use crate::triangle::Triangle;
use crate::Float;
use calendar::Date;

use geometry::{Ray3D, Vector3D};
use model::Model;
use rand::Rng;

#[derive(Clone, Default)]
pub struct Object {
    pub primitive: Primitive,
    pub front_material_index: usize,
    pub back_material_index: usize,
    // pub texture: Option<RefCount<Transform>>,
}

#[derive(Default)]
pub struct Scene {
    pub triangles: Vec<Triangle>,

    /// The normal of each vertex of each triangle.
    pub normals: Vec<(Vector3D, Vector3D, Vector3D)>,

    pub front_material_indexes: Vec<usize>,

    pub back_material_indexes: Vec<usize>,

    /// The materials in the scene
    pub materials: Vec<Material>,

    /// A vector of [`Light`] objects that
    /// are considered sources of direct light.
    /// The objects here are also in the objects part.
    pub lights: Vec<Object>,

    /// A vector of distant [`Light`] objects that
    /// are considered sources of direct light
    pub distant_lights: Vec<Object>,

    /// The acceleration structure that helps trace rays.
    ///
    /// This needs to be build through the `build_accelerator` function.
    pub accelerator: Option<BoundingVolumeTree>,

    /// The colour of the sky, normalized
    pub sky_colour: Option<Spectrum>,

    /// A function returning the diffuse Sky brightness (i.e., without the sun)
    /// The sun should be added separately.
    /// Alternatively, you can use the `add_perez_sky` function
    pub sky: Option<Box<dyn Fn(Vector3D) -> Float + Sync>>,
}

pub enum Wavelengths {
    Solar,
    Visible,
}

impl Scene {
    /// Creates a new `Scene` from a `Model`. The `enum` `Wavelengths`
    /// can be used to create a `Visible` or a `Solar` model, for calculating
    /// Lighting or Solar Radiation, respectively.
    pub fn from_simple_model(model: &Model, wavelength: Wavelengths) -> Result<Self, String> {
        let mut reader = SimpleModelReader::default();
        let (model, _) = reader.build_scene(model, &wavelength)?;
        Ok(model)
    }

    /// Creates an empty scene
    pub fn new() -> Self {
        Self::default()
    }

    /// Samples a light (not a distant light, just a light)
    /// uniformly. Returns None if there are no lights. Returns
    /// the probability of sampling this light.
    pub fn sample_light_uniform(&self, rng: &mut RandGen) -> Option<(&Object, Float)> {
        let mut i: usize = rng.gen();
        i %= self.lights.len();
        let pdf = 1. / self.lights.len() as Float;
        Some((&self.lights[i], pdf))
    }

    /// Adds the elements describing a Perez sky to the scene.
    /// The angles of Latitude, Longitude and Standard meridian should come
    /// in Degrees
    pub fn add_perez_sky(
        &mut self,
        date: Date,
        latitude: Float,
        longitude: Float,
        standard_meridian: Float,
        diffuse_horizontal_irrad: Float,
        direct_normal_irrad: Float,
    ) {
        let dew_point = 11.;
        // Add sky
        let solar = weather::Solar::new(
            latitude.to_radians(),
            longitude.to_radians(),
            standard_meridian.to_radians(),
        );
        let s = weather::PerezSky::get_sky_func_standard_time(
            weather::SkyUnits::Visible,
            &solar,
            date,
            dew_point,
            diffuse_horizontal_irrad,
            direct_normal_irrad,
        );

        self.sky = Some(s);

        // Add sun if there is any (it might be nighttime)
        let n = weather::Time::Standard(date.day_of_year());
        if let Some(sun_position) = solar.sun_position(n) {
            let angle = (0.533 as Float).to_radians();
            let tan_half_alpha = (angle / 2.0).tan();
            let omega = tan_half_alpha * tan_half_alpha * crate::PI;

            let cos_zenit = sun_position.z;
            let zenith = if cos_zenit <= 0. {
                // Limit zenith to 90 degrees
                crate::PI / 2.
            } else if cos_zenit >= 0.9986295347545738 {
                // Limit Zenith to 3 degrees minimum
                /*
                    The threshold above is equal to (3.*PI/180.).cos()
                    would that have been optimized by the compiler?? I guess, but
                    it did not allow me to create a constant of that value... so I
                    did this just in case
                */
                (3. * crate::PI / 180.).acos()
            } else {
                cos_zenit.acos()
            };
            let apwc = weather::PerezSky::precipitable_water_content(dew_point);
            let air_mass = weather::solar::air_mass(zenith);
            let day = solar.unwrap_solar_time(n);
            let extraterrestrial_irradiance = solar.normal_extraterrestrial_radiation(day);
            let sky_brightness = weather::PerezSky::sky_brightness(
                diffuse_horizontal_irrad,
                air_mass,
                extraterrestrial_irradiance,
            )
            .clamp(0.01, 9e9);
            let sky_clearness = weather::PerezSky::sky_clearness(
                diffuse_horizontal_irrad,
                direct_normal_irrad,
                zenith,
            )
            .clamp(-9e9, 11.9);
            let index = weather::PerezSky::clearness_category(sky_clearness);
            let dir_illum = direct_normal_irrad
                * weather::PerezSky::direct_illuminance_ratio(apwc, zenith, sky_brightness, index);

            let sun_brightness = dir_illum / omega / crate::colour::WHITE_EFFICACY;
            let sun_mat =
                self.push_material(Material::Light(Light(Spectrum::gray(sun_brightness))));

            self.push_object(
                sun_mat,
                sun_mat,
                Primitive::Source(geometry::DistantSource3D::new(sun_position, angle)),
            );
        } // end of "if there is a sun"
    }

    /// Builds an [`BoundingVolumeTree`] for this scene.
    ///
    /// Because the process will reorder the triangles in the scene,
    /// this methor returns a `Vec<usize>` mapping original indices of
    /// the triangles into the new one. (e.g., if—after reorganizing—triangle
    /// 21 was moved to the first position, then the mapping will be `vec![21, ...]`)
    pub fn build_accelerator(&mut self) -> Vec<usize> {
        if self.accelerator.is_some() {
            panic!("Trying to re-build accelerator structure. If you really want this, use rebuild_accelerator")
        }
        let (bvh, mapping) = BoundingVolumeTree::new(self);
        self.accelerator = Some(bvh);
        mapping
    }

    /// Re-Builds the accelerator
    ///
    /// Because the process will reorder the triangles in the scene,
    /// this methor returns a `Vec<usize>` mapping original indices of
    /// the triangles into the new one. (e.g., if—after reorganizing—triangle
    /// 21 was moved to the first position, then the mapping will be `vec![21, ...]`)
    pub fn rebuild_accelerator(&mut self) -> Vec<usize> {
        let (bvh, mapping) = BoundingVolumeTree::new(self);
        self.accelerator = Some(bvh);
        mapping
    }

    /// Returns the number of total lights; that is,
    /// those in the `lighs` field and those in the `distant_lights`
    /// one
    pub fn count_all_lights(&self) -> usize {
        self.lights.len() + self.distant_lights.len()
    }

    /// Casts a [`Ray`] and returns an `Option<usize>` indicating the index
    /// of the first primitive hit by the ray, if any. The `ray` passed will now contain
    /// the Interaction
    pub fn cast_ray<const N: usize>(
        &self,
<<<<<<< HEAD
        ray: Ray3D,
        node_aux: &mut [usize; N],
    ) -> Option<(usize, Interaction)> {
        if let Some(accelerator) = &self.accelerator {
            let aux = accelerator.intersect(self, ray, node_aux);
=======
        ray: &mut Ray,
        node_aux: &mut [usize; N],
    ) -> Option<usize> {
        if let Some(accelerator) = &self.accelerator {
            let aux = accelerator.intersect(self, &ray.geometry, node_aux);
>>>>>>> b84f513f

            match aux {
                Some((i, ..)) => {
                    // update ray
                    let t = &self.triangles[i];
<<<<<<< HEAD
                    let (point, u, v) = crate::triangle::baricentric_coordinates(ray, t).unwrap();
                    let interaction = Interaction {
                        point,
                        wo: ray.direction * -1.0,
                        geometry_shading: crate::triangle::new_info(t, point, u, v, ray.direction),
                    };

                    Some((i, interaction))
=======
                    let (point, u, v) =
                        crate::triangle::baricentric_coordinates(&ray.geometry, t).unwrap();
                    ray.interaction.point = point;
                    ray.interaction.wo = ray.geometry.direction * -1.;
                    ray.interaction.geometry_shading =
                        crate::triangle::new_info(t, point, u, v, ray.geometry.direction);
                    // return
                    Some(i)
>>>>>>> b84f513f
                }
                None => None,
            }
        } else {
            panic!("Trying to cast_ray() in a scene without an acceleration structure")
        }
    }

    /// Checks whether a [`Ray3D`] can travel a certain distance without hitting any surface
    pub fn unobstructed_distance<const N: usize>(
        &self,
        ray: Ray3D,
        distance_squared: Float,
        node_aux: &mut [usize; N],
    ) -> bool {
        if let Some(a) = &self.accelerator {
            a.unobstructed_distance(self, ray, distance_squared, node_aux)
        } else {
            panic!("Trying to check if unobstructed_distance() in a scene without an acceleration structure")
        }
    }

    /// Pushes a [`Material`] to the [`Scene`] and return its
    /// position in the `materials` Vector.
    pub fn push_material(&mut self, material: Material) -> usize {
        self.materials.push(material);
        // return
        self.materials.len() - 1
    }

    /// Pushes a [`Primitive`] object into the [`Scene`]
    ///
    /// If the [`Primitive`] is made of a light-emmiting [`Material`], then
    /// it will be added twice: One to the normal scene, and then another to
    /// the list of light sources.
    pub fn push_object(
        &mut self,
        front_material_index: usize,
        back_material_index: usize,
        primitive: Primitive,
    ) {
        if front_material_index >= self.materials.len() {
            panic!("Pushing object with front material out of bounds")
        }

        if back_material_index >= self.materials.len() {
            panic!("Pushing object with back material out of bounds")
        }

        // If it is light
        let is_light = if self.materials[front_material_index].emits_direct_light()
            || self.materials[back_material_index].emits_direct_light()
        {
            let object_id = primitive.id();
            let object = Object {
                front_material_index,
                back_material_index,
                primitive: primitive.clone(),
                // texture: None,
            };
            // I know this is not very fast... but we will
            // only do this while creating the scene, not while
            // rendering
            if object_id == "source" {
                self.distant_lights.push(object);
            } else {
                // register object as light
                self.lights.push(object);
            }
            true
        } else {
            false
        };
        let (triangles, normals) = match &primitive {
            Primitive::Triangle(tr) => crate::triangle::mesh_triangle(tr),
            Primitive::Sphere(s) => crate::triangle::mesh_sphere(s),
            _ => {
                if !is_light {
                    panic!("Unsupported Primitive '{}'", primitive.id());
                } else {
                    (vec![], vec![])
                }
            }
        };
        let additional = triangles.len();
        let front = vec![front_material_index; additional];
        let back = vec![back_material_index; additional];

        self.triangles.extend_from_slice(&triangles);

        self.normals.extend_from_slice(&normals);
        self.front_material_indexes.extend_from_slice(&front);
        self.back_material_indexes.extend_from_slice(&back);
    }
}

#[cfg(test)]
mod tests {

    // #[test]
    // fn test_push_material() {
    //     // Add a material

    //     // Add the material again

    //     // The number of materials should be 1.

    //     // Both indexes should be the same (1)

    //     assert!(false)
    // }
}<|MERGE_RESOLUTION|>--- conflicted
+++ resolved
@@ -233,25 +233,17 @@
     /// the Interaction
     pub fn cast_ray<const N: usize>(
         &self,
-<<<<<<< HEAD
+
         ray: Ray3D,
         node_aux: &mut [usize; N],
     ) -> Option<(usize, Interaction)> {
         if let Some(accelerator) = &self.accelerator {
             let aux = accelerator.intersect(self, ray, node_aux);
-=======
-        ray: &mut Ray,
-        node_aux: &mut [usize; N],
-    ) -> Option<usize> {
-        if let Some(accelerator) = &self.accelerator {
-            let aux = accelerator.intersect(self, &ray.geometry, node_aux);
->>>>>>> b84f513f
 
             match aux {
                 Some((i, ..)) => {
                     // update ray
                     let t = &self.triangles[i];
-<<<<<<< HEAD
                     let (point, u, v) = crate::triangle::baricentric_coordinates(ray, t).unwrap();
                     let interaction = Interaction {
                         point,
@@ -260,16 +252,6 @@
                     };
 
                     Some((i, interaction))
-=======
-                    let (point, u, v) =
-                        crate::triangle::baricentric_coordinates(&ray.geometry, t).unwrap();
-                    ray.interaction.point = point;
-                    ray.interaction.wo = ray.geometry.direction * -1.;
-                    ray.interaction.geometry_shading =
-                        crate::triangle::new_info(t, point, u, v, ray.geometry.direction);
-                    // return
-                    Some(i)
->>>>>>> b84f513f
                 }
                 None => None,
             }
