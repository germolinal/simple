--- conflicted
+++ resolved
@@ -119,11 +119,7 @@
         }
     }
 
-<<<<<<< HEAD
     fn as_array(&self) -> Triangle {
-=======
-    fn into_array(&self) -> Triangle {
->>>>>>> b84f513f
         [
             self.ax, self.ay, self.az, self.bx, self.by, self.bz, self.cx, self.cy, self.cz,
         ]
@@ -474,12 +470,7 @@
             &mut ordered_normals,
         );
 
-        // scene.triangles = ordered_triangles; // Update the Scene with the ordered primitive.
-<<<<<<< HEAD
         scene.triangles = ordered_triangles.iter().map(|t| t.as_array()).collect();
-=======
-        scene.triangles = ordered_triangles.iter().map(|t| t.into_array()).collect();
->>>>>>> b84f513f
         scene.front_material_indexes = ordered_front_materials;
         scene.back_material_indexes = ordered_back_materials;
         scene.normals = ordered_normals;
@@ -556,11 +547,7 @@
     pub fn intersect<const N: usize>(
         &self,
         scene: &Scene,
-<<<<<<< HEAD
         ray: Ray3D,
-=======
-        ray: &Ray3D,
->>>>>>> b84f513f
         nodes_to_visit: &mut [usize; N], //&mut Vec<usize>,
     ) -> Option<(usize, Point3D)> {
         const MIN_T: Float = 0.0000001;
@@ -645,11 +632,7 @@
     pub fn unobstructed_distance<const N: usize>(
         &self,
         scene: &Scene,
-<<<<<<< HEAD
         ray: Ray3D,
-=======
-        ray: &Ray3D,
->>>>>>> b84f513f
         distance_squared: Float,
         nodes_to_visit: &mut [usize; N],
     ) -> bool {
@@ -733,11 +716,6 @@
     use crate::colour::Spectrum;
     use crate::material::Material;
     use crate::material::Plastic;
-<<<<<<< HEAD
-
-=======
-    use crate::Ray;
->>>>>>> b84f513f
     use geometry::{Point3D, Ray3D, Sphere3D};
 
     use crate::primitive::Primitive;
@@ -784,7 +762,6 @@
     #[test]
     fn test_empty() {
         let mut scene = Scene::new();
-<<<<<<< HEAD
         let ray = Ray3D {
             origin: Point3D::new(0., 0., 0.),
             direction: Vector3D::new(0., 0., 0.),
@@ -792,12 +769,6 @@
         let (bvh, _) = BoundingVolumeTree::new(&mut scene);
         let mut aux = [0; 32];
         assert!(bvh.intersect(&scene, ray, &mut aux).is_none());
-=======
-        let ray = Ray::default();
-        let (bvh, _) = BoundingVolumeTree::new(&mut scene);
-        let mut aux = [0; 32];
-        assert!(bvh.intersect(&scene, &ray.geometry, &mut aux).is_none());
->>>>>>> b84f513f
     }
 
     /// A simple scene with two 0.5-r-spheres; one at x = -1 and the other
@@ -892,13 +863,9 @@
             direction: Vector3D::new(0., 1., 0.),
         };
         let mut aux = [0; 32];
-<<<<<<< HEAD
         let res = scene.cast_ray(ray, &mut aux);
         assert!(res.is_some());
         let (_, interaction) = res.unwrap();
-=======
-        assert!(scene.cast_ray(&mut ray, &mut aux).is_some());
->>>>>>> b84f513f
 
         assert!(
             (interaction.point - Point3D::new(-1., -0.5, 0.)).length() < 1e-5,
@@ -911,13 +878,9 @@
             direction: Vector3D::new(0., 1., 0.),
         };
         let mut aux = [0; 32];
-<<<<<<< HEAD
         let ret = scene.cast_ray(ray, &mut aux);
         assert!(ret.is_some());
         let (_, interaction) = ret.unwrap();
-=======
-        assert!(scene.cast_ray(&mut ray, &mut aux).is_some());
->>>>>>> b84f513f
 
         assert!((interaction.point - Point3D::new(1., -0.5, 0.)).length() < 1e-5);
     }
@@ -927,19 +890,6 @@
         let mut scene = get_vertical_scene();
         scene.build_accelerator();
         // let (bvh, ..) = BoundingVolumeTree::new(&mut scene);
-<<<<<<< HEAD
-=======
-
-        let mut ray = Ray {
-            geometry: Ray3D {
-                origin: Point3D::new(0., -10., -1.),
-                direction: Vector3D::new(0., 1., 0.),
-            },
-            ..Ray::default()
-        };
-        let mut aux = [0; 32];
-        assert!(scene.cast_ray(&mut ray, &mut aux).is_some());
->>>>>>> b84f513f
 
         let ray = Ray3D {
             origin: Point3D::new(0., -10., -1.),
@@ -949,6 +899,7 @@
         let ret = scene.cast_ray(ray, &mut aux);
         assert!(ret.is_some());
         let (_, interaction) = ret.unwrap();
+
         assert!(
             (interaction.point - Point3D::new(0., -0.5, -1.)).length() < 1e-9,
             "Point was {}",
@@ -960,13 +911,9 @@
             direction: Vector3D::new(0., 1., 0.),
         };
         let mut aux = [0; 32];
-<<<<<<< HEAD
         let ret = scene.cast_ray(ray, &mut aux);
         assert!(ret.is_some());
         let (_, interaction) = ret.unwrap();
-=======
-        assert!(scene.cast_ray(&mut ray, &mut aux).is_some());
->>>>>>> b84f513f
 
         assert!((interaction.point - Point3D::new(0., -0.5, 1.)).length() < 1e-9);
     }
